use proc_macro2::TokenStream;
use quote::quote;
use syn::{
    parenthesized,
    parse::{Parse, ParseStream},
    Token,
};

use crate::{
    diagnostic::{DiagnosticConcreteArgs, DiagnosticDef},
    forward::WhichFn,
    utils::gen_all_variants_with,
};

#[derive(Debug)]
pub struct Code(pub String);

impl Parse for Code {
    fn parse(input: ParseStream) -> syn::Result<Self> {
        let ident = input.parse::<syn::Ident>()?;
        if ident == "code" {
            let la = input.lookahead1();
            if la.peek(syn::token::Paren) {
                let content;
                parenthesized!(content in input);
                let la = content.lookahead1();
                if la.peek(syn::LitStr) {
                    let str = content.parse::<syn::LitStr>()?;
                    Ok(Code(str.value()))
                } else {
                    let path = content.parse::<syn::Path>()?;
                    Ok(Code(
                        path.segments
                            .iter()
                            .map(|s| s.ident.to_string())
                            .collect::<Vec<_>>()
                            .join("::"),
                    ))
                }
            } else {
                input.parse::<Token![=]>()?;
                Ok(Code(input.parse::<syn::LitStr>()?.value()))
            }
        } else {
            Err(syn::Error::new(ident.span(), "diagnostic code is required. Use #[diagnostic(code = ...)] or #[diagnostic(code(...))] to define one."))
        }
    }
}

impl Code {
    pub(crate) fn gen_enum(variants: &[DiagnosticDef]) -> Option<TokenStream> {
<<<<<<< HEAD
        gen_all_variants_with(
            variants,
            WhichFn::Code,
            |ident, fields, DiagnosticConcreteArgs { code, .. }| {
                let code = &code.0;
                Some(match fields {
                    syn::Fields::Named(_) => {
                        quote! { Self::#ident { .. } => std::boxed::Box::new(#code), }
                    }
                    syn::Fields::Unnamed(_) => {
                        quote! { Self::#ident(..) => std::boxed::Box::new(#code), }
=======
        let code_pairs = variants.iter().map(
            |DiagnosticDef {
                 ident,
                 fields,
                 args,
             }| {
                match args {
                    DiagnosticDefArgs::Transparent => {
                        Some(forward_to_single_field_variant(ident, fields, quote! { code() }))
                    }
                    DiagnosticDefArgs::Concrete(DiagnosticConcreteArgs { code, .. }) => {
                        let code = &code.as_ref()?.0;
                        Some(match fields {
                            syn::Fields::Named(_) => {
                                quote! { Self::#ident { .. } => std::option::Option::Some(std::boxed::Box::new(#code)), }
                            }
                            syn::Fields::Unnamed(_) => {
                                quote! { Self::#ident(..) => std::option::Option::Some(std::boxed::Box::new(#code)), }
                            }
                            syn::Fields::Unit => {
                                quote! { Self::#ident => std::option::Option::Some(std::boxed::Box::new(#code)), }
                            }
                        })
>>>>>>> d994add9
                    }
                    syn::Fields::Unit => {
                        quote! { Self::#ident => std::boxed::Box::new(#code), }
                    }
                })
            },
<<<<<<< HEAD
        )
=======
        );
        Some(quote! {
            fn code<'a>(&'a self) -> std::option::Option<std::boxed::Box<dyn std::fmt::Display + 'a>> {
                match self {
                    #(#code_pairs)*
                    _ => std::option::Option::None,
                }
            }
        })
>>>>>>> d994add9
    }

    pub(crate) fn gen_struct(&self) -> Option<TokenStream> {
        let code = &self.0;
        Some(quote! {
            fn code<'a>(&'a self) -> std::option::Option<std::boxed::Box<dyn std::fmt::Display + 'a>> {
                std::option::Option::Some(std::boxed::Box::new(#code))
            }
        })
    }
}<|MERGE_RESOLUTION|>--- conflicted
+++ resolved
@@ -49,62 +49,24 @@
 
 impl Code {
     pub(crate) fn gen_enum(variants: &[DiagnosticDef]) -> Option<TokenStream> {
-<<<<<<< HEAD
         gen_all_variants_with(
             variants,
             WhichFn::Code,
             |ident, fields, DiagnosticConcreteArgs { code, .. }| {
-                let code = &code.0;
+                let code = &code.as_ref()?.0;
                 Some(match fields {
                     syn::Fields::Named(_) => {
-                        quote! { Self::#ident { .. } => std::boxed::Box::new(#code), }
+                        quote! { Self::#ident { .. } => std::option::Option::Some(std::boxed::Box::new(#code)), }
                     }
                     syn::Fields::Unnamed(_) => {
-                        quote! { Self::#ident(..) => std::boxed::Box::new(#code), }
-=======
-        let code_pairs = variants.iter().map(
-            |DiagnosticDef {
-                 ident,
-                 fields,
-                 args,
-             }| {
-                match args {
-                    DiagnosticDefArgs::Transparent => {
-                        Some(forward_to_single_field_variant(ident, fields, quote! { code() }))
-                    }
-                    DiagnosticDefArgs::Concrete(DiagnosticConcreteArgs { code, .. }) => {
-                        let code = &code.as_ref()?.0;
-                        Some(match fields {
-                            syn::Fields::Named(_) => {
-                                quote! { Self::#ident { .. } => std::option::Option::Some(std::boxed::Box::new(#code)), }
-                            }
-                            syn::Fields::Unnamed(_) => {
-                                quote! { Self::#ident(..) => std::option::Option::Some(std::boxed::Box::new(#code)), }
-                            }
-                            syn::Fields::Unit => {
-                                quote! { Self::#ident => std::option::Option::Some(std::boxed::Box::new(#code)), }
-                            }
-                        })
->>>>>>> d994add9
+                        quote! { Self::#ident(..) => std::option::Option::Some(std::boxed::Box::new(#code)), }
                     }
                     syn::Fields::Unit => {
-                        quote! { Self::#ident => std::boxed::Box::new(#code), }
+                        quote! { Self::#ident => std::option::Option::Some(std::boxed::Box::new(#code)), }
                     }
                 })
             },
-<<<<<<< HEAD
         )
-=======
-        );
-        Some(quote! {
-            fn code<'a>(&'a self) -> std::option::Option<std::boxed::Box<dyn std::fmt::Display + 'a>> {
-                match self {
-                    #(#code_pairs)*
-                    _ => std::option::Option::None,
-                }
-            }
-        })
->>>>>>> d994add9
     }
 
     pub(crate) fn gen_struct(&self) -> Option<TokenStream> {
