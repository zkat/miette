#![cfg(feature = "fancy-no-backtrace")]

use miette::{
    Diagnostic, GraphicalReportHandler, GraphicalTheme, MietteError, NamedSource,
    NarratableReportHandler, Report, SourceSpan,
};
use thiserror::Error;

fn fmt_report(diag: Report) -> String {
    let mut out = String::new();
    // Mostly for dev purposes.
    if std::env::var("STYLE").is_ok() {
        GraphicalReportHandler::new_themed(GraphicalTheme::unicode())
            .with_width(80)
            .with_footer("this is a footer".into())
            .render_report(&mut out, diag.as_ref())
            .unwrap();
    } else if std::env::var("NARRATED").is_ok() {
        NarratableReportHandler::new()
            .render_report(&mut out, diag.as_ref())
            .unwrap();
    } else if let Ok(w) = std::env::var("REPLACE_TABS") {
        GraphicalReportHandler::new_themed(GraphicalTheme::unicode_nocolor())
            .without_syntax_highlighting()
            .with_width(80)
            .tab_width(w.parse().expect("Invalid tab width."))
            .render_report(&mut out, diag.as_ref())
            .unwrap();
    } else {
        GraphicalReportHandler::new_themed(GraphicalTheme::unicode_nocolor())
            .without_syntax_highlighting()
            .with_width(80)
            .render_report(&mut out, diag.as_ref())
            .unwrap();
    };
    out
}

fn fmt_report_with_settings(
    diag: Report,
    with_settings: fn(GraphicalReportHandler) -> GraphicalReportHandler,
) -> String {
    let mut out = String::new();

    let handler = with_settings(GraphicalReportHandler::new_themed(
        GraphicalTheme::unicode_nocolor(),
    ));

    handler.render_report(&mut out, diag.as_ref()).unwrap();

    println!("Error:\n```\n{}\n```", out);

    out
}

#[test]
fn word_wrap_options() -> Result<(), MietteError> {
    // By default, a long word should not break
    let out =
        fmt_report_with_settings(Report::msg("abcdefghijklmnopqrstuvwxyz"), |handler| handler);

    let expected = "  × abcdefghijklmnopqrstuvwxyz\n".to_string();
    assert_eq!(expected, out);

    // A long word can break with a smaller width
    let out = fmt_report_with_settings(Report::msg("abcdefghijklmnopqrstuvwxyz"), |handler| {
        handler.with_width(10)
    });
    let expected = r#"  × abcd
  │ efgh
  │ ijkl
  │ mnop
  │ qrst
  │ uvwx
  │ yz
"#
    .to_string();
    assert_eq!(expected, out);

    // Unless, word breaking is disabled
    let out = fmt_report_with_settings(Report::msg("abcdefghijklmnopqrstuvwxyz"), |handler| {
        handler.with_width(10).with_break_words(false)
    });
    let expected = "  × abcdefghijklmnopqrstuvwxyz\n".to_string();
    assert_eq!(expected, out);

    // Breaks should start at the boundary of each word if possible
    let out = fmt_report_with_settings(
        Report::msg("12 123 1234 12345 123456 1234567 1234567890"),
        |handler| handler.with_width(10),
    );
    let expected = r#"  × 12
  │ 123
  │ 1234
  │ 1234
  │ 5
  │ 1234
  │ 56
  │ 1234
  │ 567
  │ 1234
  │ 5678
  │ 90
"#
    .to_string();
    assert_eq!(expected, out);

    // But long words should not break if word breaking is disabled
    let out = fmt_report_with_settings(
        Report::msg("12 123 1234 12345 123456 1234567 1234567890"),
        |handler| handler.with_width(10).with_break_words(false),
    );
    let expected = r#"  × 12
  │ 123
  │ 1234
  │ 12345
  │ 123456
  │ 1234567
  │ 1234567890
"#
    .to_string();
    assert_eq!(expected, out);

    // Unless, of course, there are hyphens
    let out = fmt_report_with_settings(
        Report::msg("a-b a-b-c a-b-c-d a-b-c-d-e a-b-c-d-e-f a-b-c-d-e-f-g a-b-c-d-e-f-g-h"),
        |handler| handler.with_width(10).with_break_words(false),
    );
    let expected = r#"  × a-b
  │ a-b-
  │ c a-
  │ b-c-
  │ d a-
  │ b-c-
  │ d-e
  │ a-b-
  │ c-d-
  │ e-f
  │ a-b-
  │ c-d-
  │ e-f-
  │ g a-
  │ b-c-
  │ d-e-
  │ f-g-
  │ h
"#
    .to_string();
    assert_eq!(expected, out);

    // Which requires an additional opt-out
    let out = fmt_report_with_settings(
        Report::msg("a-b a-b-c a-b-c-d a-b-c-d-e a-b-c-d-e-f a-b-c-d-e-f-g a-b-c-d-e-f-g-h"),
        |handler| {
            handler
                .with_width(10)
                .with_break_words(false)
                .with_word_splitter(textwrap::WordSplitter::NoHyphenation)
        },
    );
    let expected = r#"  × a-b
  │ a-b-c
  │ a-b-c-d
  │ a-b-c-d-e
  │ a-b-c-d-e-f
  │ a-b-c-d-e-f-g
  │ a-b-c-d-e-f-g-h
"#
    .to_string();
    assert_eq!(expected, out);

    // Or if there are _other_ unicode word boundaries
    let out = fmt_report_with_settings(
        Report::msg("a/b a/b/c a/b/c/d a/b/c/d/e a/b/c/d/e/f a/b/c/d/e/f/g a/b/c/d/e/f/g/h"),
        |handler| handler.with_width(10).with_break_words(false),
    );
    let expected = r#"  × a/b
  │ a/b/
  │ c a/
  │ b/c/
  │ d a/
  │ b/c/
  │ d/e
  │ a/b/
  │ c/d/
  │ e/f
  │ a/b/
  │ c/d/
  │ e/f/
  │ g a/
  │ b/c/
  │ d/e/
  │ f/g/
  │ h
"#
    .to_string();
    assert_eq!(expected, out);

    // Such things require you to opt-in to only breaking on ASCII whitespace
    let out = fmt_report_with_settings(
        Report::msg("a/b a/b/c a/b/c/d a/b/c/d/e a/b/c/d/e/f a/b/c/d/e/f/g a/b/c/d/e/f/g/h"),
        |handler| {
            handler
                .with_width(10)
                .with_break_words(false)
                .with_word_separator(textwrap::WordSeparator::AsciiSpace)
        },
    );
    let expected = r#"  × a/b
  │ a/b/c
  │ a/b/c/d
  │ a/b/c/d/e
  │ a/b/c/d/e/f
  │ a/b/c/d/e/f/g
  │ a/b/c/d/e/f/g/h
"#
    .to_string();
    assert_eq!(expected, out);

    Ok(())
}

#[test]
fn wrap_option() -> Result<(), MietteError> {
    // A line should break on the width
    let out = fmt_report_with_settings(
        Report::msg("abc def ghi jkl mno pqr stu vwx yz abc def ghi jkl mno pqr stu vwx yz"),
        |handler| handler.with_width(15),
    );
    let expected = r#"  × abc def
  │ ghi jkl
  │ mno pqr
  │ stu vwx
  │ yz abc
  │ def ghi
  │ jkl mno
  │ pqr stu
  │ vwx yz
"#
    .to_string();
    assert_eq!(expected, out);

    // Unless, wrapping is disabled
    let out = fmt_report_with_settings(
        Report::msg("abc def ghi jkl mno pqr stu vwx yz abc def ghi jkl mno pqr stu vwx yz"),
        |handler| handler.with_width(15).with_wrap_lines(false),
    );
    let expected =
        "  × abc def ghi jkl mno pqr stu vwx yz abc def ghi jkl mno pqr stu vwx yz\n".to_string();
    assert_eq!(expected, out);

    // Then, user-defined new lines should be preserved wrapping is disabled
    let out = fmt_report_with_settings(
      Report::msg("abc def ghi jkl mno pqr stu vwx yz\nabc def ghi jkl mno pqr stu vwx yz\nabc def ghi jkl mno pqr stu vwx yz"),
      |handler| handler.with_width(15).with_wrap_lines(false),
  );
    let expected = r#"  × abc def ghi jkl mno pqr stu vwx yz
  │ abc def ghi jkl mno pqr stu vwx yz
  │ abc def ghi jkl mno pqr stu vwx yz
"#
    .to_string();
    assert_eq!(expected, out);

    Ok(())
}

#[test]
fn empty_source() -> Result<(), MietteError> {
    #[derive(Debug, Diagnostic, Error)]
    #[error("oops!")]
    #[diagnostic(code(oops::my::bad), help("try doing it better next time?"))]
    struct MyBad {
        #[source_code]
        src: NamedSource,
        #[label("this bit here")]
        highlight: SourceSpan,
    }

    let src = "".to_string();
    let err = MyBad {
        src: NamedSource::new("bad_file.rs", src),
        highlight: (0, 0).into(),
    };
    let out = fmt_report(err.into());
    println!("Error: {}", out);
    // For an empty string, the label cannot be rendered.
    let expected = r#"oops::my::bad

  × oops!
   ╭─[bad_file.rs:1:1]
   ╰────
  help: try doing it better next time?
"#
    .trim_start()
    .to_string();
    assert_eq!(expected, out);
    Ok(())
}

#[test]
fn multiple_spans_multiline() {
    #[derive(Error, Debug, Diagnostic)]
    #[error("oops!")]
    #[diagnostic(severity(Error))]
    struct MyBad {
        #[source_code]
        src: NamedSource,
        #[label("big")]
        big: SourceSpan,
        #[label("small")]
        small: SourceSpan,
    }
    let err = MyBad {
        src: NamedSource::new(
            "issue",
            "\
if true {
    a
} else {
    b
}",
        ),
        big: (0, 32).into(),
        small: (14, 1).into(),
    };
    let out = fmt_report(err.into());
    println!("Error: {}", out);

    let expected = r#"  × oops!
   ╭─[issue:1:1]
 1 │ ╭─▶ if true {
 2 │ │       a
   · │       ┬
   · │       ╰── small
 3 │ │   } else {
 4 │ │       b
 5 │ ├─▶ }
   · ╰──── big
   ╰────
"#
    .to_string();

    assert_eq!(expected, out);
}

#[test]
fn single_line_highlight_span_full_line() {
    #[derive(Error, Debug, Diagnostic)]
    #[error("oops!")]
    #[diagnostic(severity(Error))]
    struct MyBad {
        #[source_code]
        src: NamedSource,
        #[label("This bit here")]
        bad_bit: SourceSpan,
    }
    let err = MyBad {
        src: NamedSource::new("issue", "source\ntext"),
        bad_bit: (7, 4).into(),
    };
    let out = fmt_report(err.into());
    println!("Error: {}", out);

    let expected = r#"  × oops!
   ╭─[issue:2:1]
 1 │ source
 2 │ text
   · ──┬─
   ·   ╰── This bit here
   ╰────
"#
    .to_string();

    assert_eq!(expected, out);
}

#[test]
fn single_line_with_wide_char() -> Result<(), MietteError> {
    #[derive(Debug, Diagnostic, Error)]
    #[error("oops!")]
    #[diagnostic(code(oops::my::bad), help("try doing it better next time?"))]
    struct MyBad {
        #[source_code]
        src: NamedSource,
        #[label("this bit here")]
        highlight: SourceSpan,
    }

    let src = "source\n  👼🏼text\n    here".to_string();
    let err = MyBad {
        src: NamedSource::new("bad_file.rs", src),
        highlight: (13, 8).into(),
    };
    let out = fmt_report(err.into());
    println!("Error: {}", out);
    let expected = r#"oops::my::bad

  × oops!
   ╭─[bad_file.rs:2:7]
 1 │ source
 2 │   👼🏼text
   ·     ───┬──
   ·        ╰── this bit here
 3 │     here
   ╰────
  help: try doing it better next time?
"#
    .trim_start()
    .to_string();
    assert_eq!(expected, out);
    Ok(())
}

#[test]
fn single_line_with_two_tabs() -> Result<(), MietteError> {
    #[derive(Debug, Diagnostic, Error)]
    #[error("oops!")]
    #[diagnostic(code(oops::my::bad), help("try doing it better next time?"))]
    struct MyBad {
        #[source_code]
        src: NamedSource,
        #[label("this bit here")]
        highlight: SourceSpan,
    }

    std::env::set_var("REPLACE_TABS", "4");

    let src = "source\n\t\ttext\n    here".to_string();
    let err = MyBad {
        src: NamedSource::new("bad_file.rs", src),
        highlight: (9, 4).into(),
    };
    let out = fmt_report(err.into());
    println!("Error: {}", out);
    let expected = r#"oops::my::bad

  × oops!
   ╭─[bad_file.rs:2:3]
 1 │ source
 2 │         text
   ·         ──┬─
   ·           ╰── this bit here
 3 │     here
   ╰────
  help: try doing it better next time?
"#
    .trim_start()
    .to_string();
    assert_eq!(expected, out);
    Ok(())
}

#[test]
fn single_line_with_tab_in_middle() -> Result<(), MietteError> {
    #[derive(Debug, Diagnostic, Error)]
    #[error("oops!")]
    #[diagnostic(code(oops::my::bad), help("try doing it better next time?"))]
    struct MyBad {
        #[source_code]
        src: NamedSource,
        #[label("this bit here")]
        highlight: SourceSpan,
    }

    std::env::set_var("REPLACE_TABS", "4");

    let src = "source\ntext =\ttext\n    here".to_string();
    let err = MyBad {
        src: NamedSource::new("bad_file.rs", src),
        highlight: (14, 4).into(),
    };
    let out = fmt_report(err.into());
    println!("Error: {}", out);
    let expected = r#"oops::my::bad

  × oops!
   ╭─[bad_file.rs:2:8]
 1 │ source
 2 │ text =  text
   ·         ──┬─
   ·           ╰── this bit here
 3 │     here
   ╰────
  help: try doing it better next time?
"#
    .trim_start()
    .to_string();
    assert_eq!(expected, out);
    Ok(())
}

#[test]
fn single_line_highlight() -> Result<(), MietteError> {
    #[derive(Debug, Diagnostic, Error)]
    #[error("oops!")]
    #[diagnostic(code(oops::my::bad), help("try doing it better next time?"))]
    struct MyBad {
        #[source_code]
        src: NamedSource,
        #[label("this bit here")]
        highlight: SourceSpan,
    }

    let src = "source\n  text\n    here".to_string();
    let err = MyBad {
        src: NamedSource::new("bad_file.rs", src),
        highlight: (9, 4).into(),
    };
    let out = fmt_report(err.into());
    println!("Error: {}", out);
    let expected = r#"oops::my::bad

  × oops!
   ╭─[bad_file.rs:2:3]
 1 │ source
 2 │   text
   ·   ──┬─
   ·     ╰── this bit here
 3 │     here
   ╰────
  help: try doing it better next time?
"#
    .trim_start()
    .to_string();
    assert_eq!(expected, out);
    Ok(())
}

#[test]
fn external_source() -> Result<(), MietteError> {
    #[derive(Debug, Diagnostic, Error)]
    #[error("oops!")]
    #[diagnostic(code(oops::my::bad), help("try doing it better next time?"))]
    struct MyBad {
        #[label("this bit here")]
        highlight: SourceSpan,
    }

    let src = "source\n  text\n    here".to_string();
    let err = Report::from(MyBad {
        highlight: (9, 4).into(),
    })
    .with_source_code(NamedSource::new("bad_file.rs", src));
    let out = fmt_report(err);
    println!("Error: {}", out);
    let expected = r#"oops::my::bad

  × oops!
   ╭─[bad_file.rs:2:3]
 1 │ source
 2 │   text
   ·   ──┬─
   ·     ╰── this bit here
 3 │     here
   ╰────
  help: try doing it better next time?
"#
    .trim_start()
    .to_string();
    assert_eq!(expected, out);
    Ok(())
}

#[test]
fn single_line_highlight_offset_zero() -> Result<(), MietteError> {
    #[derive(Debug, Diagnostic, Error)]
    #[error("oops!")]
    #[diagnostic(code(oops::my::bad), help("try doing it better next time?"))]
    struct MyBad {
        #[source_code]
        src: NamedSource,
        #[label("this bit here")]
        highlight: SourceSpan,
    }

    let src = "source\n  text\n    here".to_string();
    let err = MyBad {
        src: NamedSource::new("bad_file.rs", src),
        highlight: (0, 0).into(),
    };
    let out = fmt_report(err.into());
    println!("Error: {}", out);
    let expected = r#"oops::my::bad

  × oops!
   ╭─[bad_file.rs:1:1]
 1 │ source
   · ▲
   · ╰── this bit here
 2 │   text
   ╰────
  help: try doing it better next time?
"#
    .trim_start()
    .to_string();
    assert_eq!(expected, out);
    Ok(())
}

#[test]
fn single_line_highlight_offset_end_of_line() -> Result<(), MietteError> {
    #[derive(Debug, Diagnostic, Error)]
    #[error("oops!")]
    #[diagnostic(code(oops::my::bad), help("try doing it better next time?"))]
    struct MyBad {
        #[source_code]
        src: NamedSource,
        #[label("this bit here")]
        highlight: SourceSpan,
    }

    let src = "source\n  text\n    here".to_string();
    let err = MyBad {
        src: NamedSource::new("bad_file.rs", src),
        highlight: (6, 0).into(),
    };
    let out = fmt_report(err.into());
    println!("Error: {}", out);
    let expected = r#"oops::my::bad

  × oops!
   ╭─[bad_file.rs:1:7]
 1 │ source
   ·       ▲
   ·       ╰── this bit here
 2 │   text
   ╰────
  help: try doing it better next time?
"#
    .trim_start()
    .to_string();
    assert_eq!(expected, out);
    Ok(())
}

#[test]
fn single_line_highlight_include_end_of_line() -> Result<(), MietteError> {
    #[derive(Debug, Diagnostic, Error)]
    #[error("oops!")]
    #[diagnostic(code(oops::my::bad), help("try doing it better next time?"))]
    struct MyBad {
        #[source_code]
        src: NamedSource,
        #[label("this bit here")]
        highlight: SourceSpan,
    }

    let src = "source\n  text\n    here".to_string();
    let err = MyBad {
        src: NamedSource::new("bad_file.rs", src),
        highlight: (9, 5).into(),
    };
    let out = fmt_report(err.into());
    println!("Error: {}", out);
    let expected = r#"oops::my::bad

  × oops!
   ╭─[bad_file.rs:2:3]
 1 │ source
 2 │   text
   ·   ──┬──
   ·     ╰── this bit here
 3 │     here
   ╰────
  help: try doing it better next time?
"#
    .trim_start()
    .to_string();
    assert_eq!(expected, out);
    Ok(())
}

#[test]
fn single_line_highlight_include_end_of_line_crlf() -> Result<(), MietteError> {
    #[derive(Debug, Diagnostic, Error)]
    #[error("oops!")]
    #[diagnostic(code(oops::my::bad), help("try doing it better next time?"))]
    struct MyBad {
        #[source_code]
        src: NamedSource,
        #[label("this bit here")]
        highlight: SourceSpan,
    }

    let src = "source\r\n  text\r\n    here".to_string();
    let err = MyBad {
        src: NamedSource::new("bad_file.rs", src),
        highlight: (10, 6).into(),
    };
    let out = fmt_report(err.into());
    println!("Error: {}", out);
    let expected = r#"oops::my::bad

  × oops!
   ╭─[bad_file.rs:2:3]
 1 │ source
 2 │   text
   ·   ──┬──
   ·     ╰── this bit here
 3 │     here
   ╰────
  help: try doing it better next time?
"#
    .trim_start()
    .to_string();
    assert_eq!(expected, out);
    Ok(())
}

#[test]
fn single_line_highlight_with_empty_span() -> Result<(), MietteError> {
    #[derive(Debug, Diagnostic, Error)]
    #[error("oops!")]
    #[diagnostic(code(oops::my::bad), help("try doing it better next time?"))]
    struct MyBad {
        #[source_code]
        src: NamedSource,
        #[label("this bit here")]
        highlight: SourceSpan,
    }

    let src = "source\n  text\n    here".to_string();
    let err = MyBad {
        src: NamedSource::new("bad_file.rs", src),
        highlight: (9, 0).into(),
    };
    let out = fmt_report(err.into());
    println!("Error: {}", out);
    let expected = r#"oops::my::bad

  × oops!
   ╭─[bad_file.rs:2:3]
 1 │ source
 2 │   text
   ·   ▲
   ·   ╰── this bit here
 3 │     here
   ╰────
  help: try doing it better next time?
"#
    .trim_start()
    .to_string();
    assert_eq!(expected, out);
    Ok(())
}

#[test]
fn single_line_highlight_no_label() -> Result<(), MietteError> {
    #[derive(Debug, Diagnostic, Error)]
    #[error("oops!")]
    #[diagnostic(code(oops::my::bad), help("try doing it better next time?"))]
    struct MyBad {
        #[source_code]
        src: NamedSource,
        #[label]
        highlight: SourceSpan,
    }

    let src = "source\n  text\n    here".to_string();
    let err = MyBad {
        src: NamedSource::new("bad_file.rs", src),
        highlight: (9, 4).into(),
    };
    let out = fmt_report(err.into());
    println!("Error: {}", out);
    let expected = r#"oops::my::bad

  × oops!
   ╭─[bad_file.rs:2:3]
 1 │ source
 2 │   text
   ·   ────
 3 │     here
   ╰────
  help: try doing it better next time?
"#
    .trim_start()
    .to_string();
    assert_eq!(expected, out);
    Ok(())
}

#[test]
fn single_line_highlight_at_line_start() -> Result<(), MietteError> {
    #[derive(Debug, Diagnostic, Error)]
    #[error("oops!")]
    #[diagnostic(code(oops::my::bad), help("try doing it better next time?"))]
    struct MyBad {
        #[source_code]
        src: NamedSource,
        #[label("this bit here")]
        highlight: SourceSpan,
    }

    let src = "source\ntext\n  here".to_string();
    let err = MyBad {
        src: NamedSource::new("bad_file.rs", src),
        highlight: (7, 4).into(),
    };
    let out = fmt_report(err.into());
    println!("Error: {}", out);
    let expected = r#"oops::my::bad

  × oops!
   ╭─[bad_file.rs:2:1]
 1 │ source
 2 │ text
   · ──┬─
   ·   ╰── this bit here
 3 │   here
   ╰────
  help: try doing it better next time?
"#
    .trim_start()
    .to_string();
    assert_eq!(expected, out);
    Ok(())
}

#[test]
fn multiline_label() -> Result<(), MietteError> {
    #[derive(Debug, Diagnostic, Error)]
    #[error("oops!")]
    #[diagnostic(code(oops::my::bad), help("try doing it better next time?"))]
    struct MyBad {
        #[source_code]
        src: NamedSource,
        #[label("this bit here\nand\nthis\ntoo")]
        highlight: SourceSpan,
    }

    let src = "source\ntext\n  here".to_string();
    let err = MyBad {
        src: NamedSource::new("bad_file.rs", src),
        highlight: (7, 4).into(),
    };
    let out = fmt_report(err.into());
    println!("Error: {}", out);
    let expected = r#"oops::my::bad

  × oops!
   ╭─[bad_file.rs:2:1]
 1 │ source
 2 │ text
   · ──┬─
   ·   ╰─┤ this bit here
   ·     │ and
   ·     │ this
   ·     │ too
 3 │   here
   ╰────
  help: try doing it better next time?
"#
    .trim_start()
    .to_string();
    assert_eq!(expected, out);
    Ok(())
}

#[test]
fn multiple_multi_line_labels() -> Result<(), MietteError> {
    #[derive(Debug, Diagnostic, Error)]
    #[error("oops!")]
    #[diagnostic(code(oops::my::bad), help("try doing it better next time?"))]
    struct MyBad {
        #[source_code]
        src: NamedSource,
        #[label = "x\ny"]
        highlight1: SourceSpan,
        #[label = "z\nw"]
        highlight2: SourceSpan,
        #[label = "a\nb"]
        highlight3: SourceSpan,
    }

    let src = "source\n  text text text text text\n    here".to_string();
    let err = MyBad {
        src: NamedSource::new("bad_file.rs", src),
        highlight1: (9, 4).into(),
        highlight2: (14, 4).into(),
        highlight3: (24, 4).into(),
    };
    let out = fmt_report(err.into());
    println!("Error: {}", out);
    let expected = r#"oops::my::bad

  × oops!
   ╭─[bad_file.rs:2:3]
 1 │ source
 2 │   text text text text text
   ·   ──┬─ ──┬─      ──┬─
   ·     │    │         ╰─┤ a
   ·     │    │           │ b
   ·     │    ╰─┤ z
   ·     │      │ w
   ·     ╰─┤ x
   ·       │ y
 3 │     here
   ╰────
  help: try doing it better next time?
"#
    .trim_start()
    .to_string();
    assert_eq!(expected, out);
    Ok(())
}

#[test]
fn multiple_same_line_highlights() -> Result<(), MietteError> {
    #[derive(Debug, Diagnostic, Error)]
    #[error("oops!")]
    #[diagnostic(code(oops::my::bad), help("try doing it better next time?"))]
    struct MyBad {
        #[source_code]
        src: NamedSource,
        #[label = "x"]
        highlight1: SourceSpan,
        #[label = "y"]
        highlight2: SourceSpan,
        #[label = "z"]
        highlight3: SourceSpan,
    }

    let src = "source\n  text text text text text\n    here".to_string();
    let err = MyBad {
        src: NamedSource::new("bad_file.rs", src),
        highlight1: (9, 4).into(),
        highlight2: (14, 4).into(),
        highlight3: (24, 4).into(),
    };
    let out = fmt_report(err.into());
    println!("Error: {}", out);
    let expected = r#"oops::my::bad

  × oops!
   ╭─[bad_file.rs:2:3]
 1 │ source
 2 │   text text text text text
   ·   ──┬─ ──┬─      ──┬─
   ·     │    │         ╰── z
   ·     │    ╰── y
   ·     ╰── x
 3 │     here
   ╰────
  help: try doing it better next time?
"#
    .trim_start()
    .to_string();
    assert_eq!(expected, out);
    Ok(())
}

#[test]
fn multiple_same_line_highlights_with_tabs_in_middle() -> Result<(), MietteError> {
    #[derive(Debug, Diagnostic, Error)]
    #[error("oops!")]
    #[diagnostic(code(oops::my::bad), help("try doing it better next time?"))]
    struct MyBad {
        #[source_code]
        src: NamedSource,
        #[label = "x"]
        highlight1: SourceSpan,
        #[label = "y"]
        highlight2: SourceSpan,
        #[label = "z"]
        highlight3: SourceSpan,
    }

    std::env::set_var("REPLACE_TABS", "4");

    let src = "source\n  text text text\ttext text\n    here".to_string();
    let err = MyBad {
        src: NamedSource::new("bad_file.rs", src),
        highlight1: (9, 4).into(),
        highlight2: (14, 4).into(),
        highlight3: (24, 4).into(),
    };
    let out = fmt_report(err.into());
    println!("Error: {}", out);
    let expected = r#"oops::my::bad

  × oops!
   ╭─[bad_file.rs:2:3]
 1 │ source
 2 │   text text text    text text
   ·   ──┬─ ──┬─         ──┬─
   ·     │    │            ╰── z
   ·     │    ╰── y
   ·     ╰── x
 3 │     here
   ╰────
  help: try doing it better next time?
"#
    .trim_start()
    .to_string();
    assert_eq!(expected, out);
    Ok(())
}

#[test]
fn multiline_highlight_adjacent() -> Result<(), MietteError> {
    #[derive(Debug, Diagnostic, Error)]
    #[error("oops!")]
    #[diagnostic(code(oops::my::bad), help("try doing it better next time?"))]
    struct MyBad {
        #[source_code]
        src: NamedSource,
        #[label = "these two lines"]
        highlight: SourceSpan,
    }

    let src = "source\n  text\n    here".to_string();
    let err = MyBad {
        src: NamedSource::new("bad_file.rs", src),
        highlight: (9, 11).into(),
    };
    let out = fmt_report(err.into());
    println!("Error: {}", out);
    let expected = r#"oops::my::bad

  × oops!
   ╭─[bad_file.rs:2:3]
 1 │     source
 2 │ ╭─▶   text
 3 │ ├─▶     here
   · ╰──── these two lines
   ╰────
  help: try doing it better next time?
"#
    .trim_start()
    .to_string();
    assert_eq!(expected, out);
    Ok(())
}

#[test]
fn multiline_highlight_multiline_label() -> Result<(), MietteError> {
    #[derive(Debug, Diagnostic, Error)]
    #[error("oops!")]
    #[diagnostic(code(oops::my::bad), help("try doing it better next time?"))]
    struct MyBad {
        #[source_code]
        src: NamedSource,
        #[label = "these two lines\nare the problem"]
        highlight: SourceSpan,
    }

    let src = "source\n  text\n    here".to_string();
    let err = MyBad {
        src: NamedSource::new("bad_file.rs", src),
        highlight: (9, 11).into(),
    };
    let out = fmt_report(err.into());
    println!("Error: {}", out);
    let expected = r#"oops::my::bad

  × oops!
   ╭─[bad_file.rs:2:3]
 1 │     source
 2 │ ╭─▶   text
 3 │ ├─▶     here
   · ╰──┤ these two lines
   ·    │ are the problem
   ╰────
  help: try doing it better next time?
"#
    .trim_start()
    .to_string();
    assert_eq!(expected, out);
    Ok(())
}

#[test]
fn multiline_highlight_flyby() -> Result<(), MietteError> {
    #[derive(Debug, Diagnostic, Error)]
    #[error("oops!")]
    #[diagnostic(code(oops::my::bad), help("try doing it better next time?"))]
    struct MyBad {
        #[source_code]
        src: NamedSource,
        #[label = "block 1"]
        highlight1: SourceSpan,
        #[label = "block 2"]
        highlight2: SourceSpan,
    }

    let src = r#"line1
line2
line3
line4
line5
"#
    .to_string();
    let len = src.len();
    let err = MyBad {
        src: NamedSource::new("bad_file.rs", src),
        highlight1: (0, len).into(),
        highlight2: (10, 9).into(),
    };
    let out = fmt_report(err.into());
    println!("Error: {}", out);
    let expected = r#"oops::my::bad

  × oops!
   ╭─[bad_file.rs:1:1]
 1 │ ╭──▶ line1
 2 │ │╭─▶ line2
 3 │ ││   line3
 4 │ │├─▶ line4
   · │╰──── block 2
 5 │ ├──▶ line5
   · ╰───── block 1
   ╰────
  help: try doing it better next time?
"#
    .trim_start()
    .to_string();
    assert_eq!(expected, out);
    Ok(())
}

#[test]
fn multiline_highlight_no_label() -> Result<(), MietteError> {
    #[derive(Debug, Diagnostic, Error)]
    #[error("wtf?!\nit broke :(")]
    #[diagnostic(code(oops::my::bad), help("try doing it better next time?"))]
    struct MyBad {
        #[source]
        source: Inner,
        #[source_code]
        src: NamedSource,
        #[label = "block 1"]
        highlight1: SourceSpan,
        #[label]
        highlight2: SourceSpan,
    }

    #[derive(Debug, Error)]
    #[error("something went wrong\n\nHere's a more detailed explanation of everything that actually went wrong because it's actually important.\n")]
    struct Inner(#[source] InnerInner);

    #[derive(Debug, Error)]
    #[error("very much went wrong")]
    struct InnerInner;

    let src = r#"line1
line2
line3
line4
line5
"#
    .to_string();
    let len = src.len();
    let err = MyBad {
        source: Inner(InnerInner),
        src: NamedSource::new("bad_file.rs", src),
        highlight1: (0, len).into(),
        highlight2: (10, 9).into(),
    };
    let out = fmt_report(err.into());
    println!("Error: {}", out);
    let expected = "oops::my::bad

  × wtf?!
  │ it broke :(
  ├─▶ something went wrong
  │\u{20}\u{20}\u{20}
  │   Here's a more detailed explanation of everything that actually went
  │   wrong because it's actually important.
  │\u{20}\u{20}\u{20}
  ╰─▶ very much went wrong
   ╭─[bad_file.rs:1:1]
 1 │ ╭──▶ line1
 2 │ │╭─▶ line2
 3 │ ││   line3
 4 │ │╰─▶ line4
 5 │ ├──▶ line5
   · ╰───── block 1
   ╰────
  help: try doing it better next time?
"
    .trim_start()
    .to_string();
    assert_eq!(expected, out);
    Ok(())
}

#[test]
fn multiple_multiline_highlights_adjacent() -> Result<(), MietteError> {
    #[derive(Debug, Diagnostic, Error)]
    #[error("oops!")]
    #[diagnostic(code(oops::my::bad), help("try doing it better next time?"))]
    struct MyBad {
        #[source_code]
        src: NamedSource,
        #[label = "this bit here"]
        highlight1: SourceSpan,
        #[label = "also this bit"]
        highlight2: SourceSpan,
    }

    let src = "source\n  text\n    here\nmore here".to_string();
    let err = MyBad {
        src: NamedSource::new("bad_file.rs", src),
        highlight1: (0, 10).into(),
        highlight2: (20, 6).into(),
    };
    let out = fmt_report(err.into());
    println!("Error: {}", out);
    let expected = "oops::my::bad

  × oops!
   ╭─[bad_file.rs:1:1]
 1 │ ╭─▶ source
 2 │ ├─▶   text
   · ╰──── this bit here
 3 │ ╭─▶     here
 4 │ ├─▶ more here
   · ╰──── also this bit
   ╰────
  help: try doing it better next time?
"
    .trim_start()
    .to_string();
    assert_eq!(expected, out);
    Ok(())
}

#[test]
// TODO: This breaks because those highlights aren't "truly" overlapping (in absolute byte offset),
// but they ARE overlapping in lines. Need to detect the latter case better
#[ignore]
/// Lines are overlapping, but the offsets themselves aren't, so they _look_
/// disjunct if you only look at offsets.
fn multiple_multiline_highlights_overlapping_lines() -> Result<(), MietteError> {
    #[derive(Debug, Diagnostic, Error)]
    #[error("oops!")]
    #[diagnostic(code(oops::my::bad), help("try doing it better next time?"))]
    struct MyBad {
        #[source_code]
        src: NamedSource,
        #[label = "this bit here"]
        highlight1: SourceSpan,
        #[label = "also this bit"]
        highlight2: SourceSpan,
    }

    let src = "source\n  text\n    here".to_string();
    let err = MyBad {
        src: NamedSource::new("bad_file.rs", src),
        highlight1: (0, 8).into(),
        highlight2: (9, 10).into(),
    };
    let out = fmt_report(err.into());
    println!("Error: {}", out);
    assert_eq!("Error [oops::my::bad]: oops!\n\n[bad_file.rs] This is the part that broke:\n\n 1 │ source\n 2 │   text\n   ·   ──┬─\n   ·     ╰── this bit here\n 3 │     here\n\n﹦ try doing it better next time?\n".to_string(), out);
    Ok(())
}

#[test]
/// Offsets themselves are overlapping, regardless of lines.
#[ignore]
fn multiple_multiline_highlights_overlapping_offsets() -> Result<(), MietteError> {
    #[derive(Debug, Diagnostic, Error)]
    #[error("oops!")]
    #[diagnostic(code(oops::my::bad), help("try doing it better next time?"))]
    struct MyBad {
        #[source_code]
        src: NamedSource,
        #[label = "this bit here"]
        highlight1: SourceSpan,
        #[label = "also this bit"]
        highlight2: SourceSpan,
    }

    let src = "source\n  text\n    here".to_string();
    let err = MyBad {
        src: NamedSource::new("bad_file.rs", src),
        highlight1: (0, 8).into(),
        highlight2: (10, 10).into(),
    };
    let out = fmt_report(err.into());
    println!("Error: {}", out);
    assert_eq!("Error [oops::my::bad]: oops!\n\n[bad_file.rs] This is the part that broke:\n\n 1 │ source\n 2 │   text\n   ·   ──┬─\n   ·     ╰── this bit here\n 3 │     here\n\n﹦ try doing it better next time?\n".to_string(), out);
    Ok(())
}

#[test]
fn url_links() -> Result<(), MietteError> {
    #[derive(Debug, Diagnostic, Error)]
    #[error("oops!")]
    #[diagnostic(
        code(oops::my::bad),
        help("try doing it better next time?"),
        url("https://example.com")
    )]
    struct MyBad;
    let err = MyBad;
    let out = fmt_report(err.into());
    println!("Error: {}", out);
    assert!(out.contains("https://example.com"));
    assert!(out.contains("(link)"));
    assert!(out.contains("oops::my::bad"));
    Ok(())
}

#[test]
fn url_links_no_code() -> Result<(), MietteError> {
    #[derive(Debug, Diagnostic, Error)]
    #[error("oops!")]
    #[diagnostic(help("try doing it better next time?"), url("https://example.com"))]
    struct MyBad;
    let err = MyBad;
    let out = fmt_report(err.into());
    println!("Error: {}", out);
    assert!(out.contains("https://example.com"));
    assert!(out.contains("(link)"));
    Ok(())
}

#[test]
fn disable_url_links() -> Result<(), MietteError> {
    #[derive(Debug, Diagnostic, Error)]
    #[error("oops!")]
    #[diagnostic(
        code(oops::my::bad),
        help("try doing it better next time?"),
        url("https://example.com")
    )]
    struct MyBad;
    let err = MyBad;
    let mut out = String::new();
    GraphicalReportHandler::new_themed(GraphicalTheme::unicode_nocolor())
        .with_links(false)
        .render_report(&mut out, &err)
        .unwrap();
    println!("Error: {}", out);
    assert!(out.contains("https://example.com"));
    assert!(!out.contains("(link)"));
    assert!(out.contains("oops::my::bad"));
    Ok(())
}

#[test]
fn related() -> Result<(), MietteError> {
    #[derive(Debug, Diagnostic, Error)]
    #[error("oops!")]
    #[diagnostic(code(oops::my::bad), help("try doing it better next time?"))]
    struct MyBad {
        #[source_code]
        src: NamedSource,
        #[label("this bit here")]
        highlight: SourceSpan,
        #[related]
        related: Vec<MyBad>,
    }

    let src = "source\n  text\n    here".to_string();
    let err = MyBad {
        src: NamedSource::new("bad_file.rs", src.clone()),
        highlight: (9, 4).into(),
        related: vec![MyBad {
            src: NamedSource::new("bad_file.rs", src),
            highlight: (0, 6).into(),
            related: vec![],
        }],
    };
    let out = fmt_report(err.into());
    println!("Error: {}", out);
    let expected = r#"oops::my::bad

  × oops!
   ╭─[bad_file.rs:2:3]
 1 │ source
 2 │   text
   ·   ──┬─
   ·     ╰── this bit here
 3 │     here
   ╰────
  help: try doing it better next time?

Error: oops::my::bad

  × oops!
   ╭─[bad_file.rs:1:1]
 1 │ source
   · ───┬──
   ·    ╰── this bit here
 2 │   text
   ╰────
  help: try doing it better next time?

"#
    .trim_start()
    .to_string();
    assert_eq!(expected, out);
    Ok(())
}

#[test]
fn related_source_code_propagation() -> Result<(), MietteError> {
    #[derive(Debug, Diagnostic, Error)]
    #[error("oops!")]
    #[diagnostic(code(oops::my::bad), help("try doing it better next time?"))]
    struct MyBad {
        #[source_code]
        src: NamedSource,
        #[label("this bit here")]
        highlight: SourceSpan,
        #[related]
        related: Vec<InnerError>,
    }

    #[derive(Debug, Diagnostic, Error)]
    #[error("oops!")]
    #[diagnostic(code(oops::my::bad))]
    struct InnerError {
        #[label("this bit here")]
        highlight: SourceSpan,
    }

    let src = "source\n  text\n    here".to_string();
    let err = MyBad {
        src: NamedSource::new("bad_file.rs", src),
        highlight: (9, 4).into(),
        related: vec![InnerError {
            highlight: (0, 6).into(),
        }],
    };
    let out = fmt_report(err.into());
    println!("Error: {}", out);
    let expected = r#"oops::my::bad

  × oops!
   ╭─[bad_file.rs:2:3]
 1 │ source
 2 │   text
   ·   ──┬─
   ·     ╰── this bit here
 3 │     here
   ╰────
  help: try doing it better next time?

Error: oops::my::bad

  × oops!
   ╭─[bad_file.rs:1:1]
 1 │ source
   · ───┬──
   ·    ╰── this bit here
 2 │   text
   ╰────
"#
    .trim_start()
    .to_string();
    assert_eq!(expected, out);
    Ok(())
}

#[test]
fn related_severity() -> Result<(), MietteError> {
    #[derive(Debug, Diagnostic, Error)]
    #[error("oops!")]
    #[diagnostic(code(oops::my::bad), help("try doing it better next time?"))]
    struct MyBad {
        #[source_code]
        src: NamedSource,
        #[label("this bit here")]
        highlight: SourceSpan,
        #[related]
        related: Vec<MyRelated>,
    }

    #[derive(Debug, Diagnostic, Error)]
    enum MyRelated {
        #[error("oops!")]
        #[diagnostic(
            severity(Error),
            code(oops::my::related::error),
            help("try doing it better next time?")
        )]
        Error {
            #[source_code]
            src: NamedSource,
            #[label("this bit here")]
            highlight: SourceSpan,
        },

        #[error("oops!")]
        #[diagnostic(
            severity(Warning),
            code(oops::my::related::warning),
            help("try doing it better next time?")
        )]
        Warning {
            #[source_code]
            src: NamedSource,
            #[label("this bit here")]
            highlight: SourceSpan,
        },

        #[error("oops!")]
        #[diagnostic(
            severity(Advice),
            code(oops::my::related::advice),
            help("try doing it better next time?")
        )]
        Advice {
            #[source_code]
            src: NamedSource,
            #[label("this bit here")]
            highlight: SourceSpan,
        },
    }

    let src = "source\n  text\n    here".to_string();
    let err = MyBad {
        src: NamedSource::new("bad_file.rs", src.clone()),
        highlight: (9, 4).into(),
        related: vec![
            MyRelated::Error {
                src: NamedSource::new("bad_file.rs", src.clone()),
                highlight: (0, 6).into(),
            },
            MyRelated::Warning {
                src: NamedSource::new("bad_file.rs", src.clone()),
                highlight: (0, 6).into(),
            },
            MyRelated::Advice {
                src: NamedSource::new("bad_file.rs", src),
                highlight: (0, 6).into(),
            },
        ],
    };
    let out = fmt_report(err.into());
    println!("Error: {}", out);
    let expected = r#"oops::my::bad

  × oops!
   ╭─[bad_file.rs:2:3]
 1 │ source
 2 │   text
   ·   ──┬─
   ·     ╰── this bit here
 3 │     here
   ╰────
  help: try doing it better next time?

Error: oops::my::related::error

  × oops!
   ╭─[bad_file.rs:1:1]
 1 │ source
   · ───┬──
   ·    ╰── this bit here
 2 │   text
   ╰────
  help: try doing it better next time?
Warning: oops::my::related::warning

  ⚠ oops!
   ╭─[bad_file.rs:1:1]
 1 │ source
   · ───┬──
   ·    ╰── this bit here
 2 │   text
   ╰────
  help: try doing it better next time?
Advice: oops::my::related::advice

  ☞ oops!
   ╭─[bad_file.rs:1:1]
 1 │ source
   · ───┬──
   ·    ╰── this bit here
 2 │   text
   ╰────
  help: try doing it better next time?
"#
    .trim_start()
    .to_string();
    assert_eq!(expected, out);
    Ok(())
}

#[test]
fn zero_length_eol_span() {
    #[derive(Error, Debug, Diagnostic)]
    #[error("oops!")]
    #[diagnostic(severity(Error))]
    struct MyBad {
        #[source_code]
        src: NamedSource,
        #[label("This bit here")]
        bad_bit: SourceSpan,
    }
    let err = MyBad {
        src: NamedSource::new("issue", "this is the first line\nthis is the second line"),
        bad_bit: (23, 0).into(),
    };
    let out = fmt_report(err.into());
    println!("Error: {}", out);

    let expected = r#"  × oops!
   ╭─[issue:2:1]
 1 │ this is the first line
 2 │ this is the second line
   · ▲
   · ╰── This bit here
   ╰────
"#
    .to_string();

    assert_eq!(expected, out);
}

#[test]
fn primary_label() {
    #[derive(Error, Debug, Diagnostic)]
    #[error("oops!")]
    struct MyBad {
        #[source_code]
        src: NamedSource,
        #[label]
        first_label: SourceSpan,
        #[label(primary, "nope")]
        second_label: SourceSpan,
    }
    let err = MyBad {
        src: NamedSource::new("issue", "this is the first line\nthis is the second line"),
        first_label: (2, 4).into(),
        second_label: (24, 4).into(),
    };
    let out = fmt_report(err.into());
    println!("Error: {}", out);

    // line 2 should be the primary, not line 1
    let expected = r#"  × oops!
   ╭─[issue:2:2]
 1 │ this is the first line
   ·   ────
 2 │ this is the second line
   ·  ──┬─
   ·    ╰── nope
   ╰────
"#
    .to_string();

    assert_eq!(expected, out);
}

#[test]
fn single_line_with_wide_char_unaligned_span_start() -> Result<(), MietteError> {
    #[derive(Debug, Diagnostic, Error)]
    #[error("oops!")]
    #[diagnostic(code(oops::my::bad), help("try doing it better next time?"))]
    struct MyBad {
        #[source_code]
        src: NamedSource,
        #[label("this bit here")]
        highlight: SourceSpan,
    }

    let src = "source\n  👼🏼text\n    here".to_string();
    let err = MyBad {
        src: NamedSource::new("bad_file.rs", src),
        highlight: (10, 5).into(),
    };
    let out = fmt_report(err.into());
    println!("Error: {}", out);
    let expected = r#"oops::my::bad

  × oops!
   ╭─[bad_file.rs:2:4]
 1 │ source
 2 │   👼🏼text
   ·   ──┬─
   ·     ╰── this bit here
 3 │     here
   ╰────
  help: try doing it better next time?
"#
    .trim_start()
    .to_string();
    assert_eq!(expected, out);
    Ok(())
}

#[test]
fn single_line_with_wide_char_unaligned_span_end() -> Result<(), MietteError> {
    #[derive(Debug, Diagnostic, Error)]
    #[error("oops!")]
    #[diagnostic(code(oops::my::bad), help("try doing it better next time?"))]
    struct MyBad {
        #[source_code]
        src: NamedSource,
        #[label("this bit here")]
        highlight: SourceSpan,
    }

    let src = "source\n  text 👼🏼\n    here".to_string();
    let err = MyBad {
        src: NamedSource::new("bad_file.rs", src),
        highlight: (9, 6).into(),
    };
    let out = fmt_report(err.into());
    println!("Error: {}", out);
    let expected = r#"oops::my::bad

  × oops!
   ╭─[bad_file.rs:2:3]
 1 │ source
 2 │   text 👼🏼
   ·   ───┬───
   ·      ╰── this bit here
 3 │     here
   ╰────
  help: try doing it better next time?
"#
    .trim_start()
    .to_string();
    assert_eq!(expected, out);
    Ok(())
}

#[test]
fn single_line_with_wide_char_unaligned_span_empty() -> Result<(), MietteError> {
    #[derive(Debug, Diagnostic, Error)]
    #[error("oops!")]
    #[diagnostic(code(oops::my::bad), help("try doing it better next time?"))]
    struct MyBad {
        #[source_code]
        src: NamedSource,
        #[label("this bit here")]
        highlight: SourceSpan,
    }

    let src = "source\n  👼🏼text\n    here".to_string();
    let err = MyBad {
        src: NamedSource::new("bad_file.rs", src),
        highlight: (10, 0).into(),
    };
    let out = fmt_report(err.into());
    println!("Error: {}", out);
    let expected = r#"oops::my::bad

  × oops!
   ╭─[bad_file.rs:2:4]
 1 │ source
 2 │   👼🏼text
   ·   ▲
   ·   ╰── this bit here
 3 │     here
   ╰────
  help: try doing it better next time?
"#
    .trim_start()
    .to_string();
    assert_eq!(expected, out);
    Ok(())
}

#[test]
<<<<<<< HEAD
#[cfg(feature = "syntect-highlighter")]
fn syntax_highlighter() {
    std::env::set_var("REPLACE_TABS", "4");
    #[derive(Debug, Error, Diagnostic)]
    #[error("This is an error")]
    #[diagnostic()]
    pub struct Test {
        #[source_code]
        src: NamedSource,
        #[label("this is a label")]
        src_span: SourceSpan,
    }
    let src = NamedSource::new(
        "hello_world", //NOTE: intentionally missing file extension
        "fn main() {\n    println!(\"Hello, World!\");\n}\n".to_string(),
    )
    .with_language("Rust");
    let err = Test {
        src,
        src_span: (16, 26).into(),
    };
    let mut out = String::new();
    GraphicalReportHandler::new_themed(GraphicalTheme::unicode())
        .render_report(&mut out, &err)
        .unwrap();
    let expected = r#"  × This is an error
   ╭─[hello_world:2:5]
 1 │ fn main() {
 2 │     println!("Hello, World!");
   ·     ─────────────┬────────────
   ·                  ╰── this is a label
 3 │ }
   ╰────
"#;
    assert!(out.contains("\u{1b}[38;2;180;142;173m"));
    assert_eq!(expected, strip_ansi_escapes::strip_str(out))
}

// This test reads a line from the current source file and renders it with Rust
// syntax highlighting. The goal is to test syntax highlighting on a non-trivial
// source code example. However, if tests are running in an environment where
// source files are missing, this will cause problems. In that case, it would
// be better to use include_str!() on a sufficiently complex example file.
#[test]
#[cfg(feature = "syntect-highlighter")]
fn syntax_highlighter_on_real_file() {
    std::env::set_var("REPLACE_TABS", "4");

    #[derive(Debug, Error, Diagnostic)]
    #[error("This is an error")]
    #[diagnostic()]
    pub struct Test {
        #[source_code]
        src: NamedSource,
        #[label("this is a label")]
        src_span: SourceSpan,
    }
    // BEGIN SOURCE SNIPPET

    let (filename, line) = (file!(), line!() as usize);

    // END SOURCE SNIPPET
    // SourceSpan constants for column and length
    const CO: usize = 28;
    const LEN: usize = 27;
    let file_src = std::fs::read_to_string(&filename).unwrap();
    let offset = miette::SourceOffset::from_location(&file_src, line, CO);
    let err = Test {
        src: NamedSource::new(&filename, file_src.clone()),
        src_span: SourceSpan::new(offset, LEN.into()),
    };

    let mut out = String::new();
    GraphicalReportHandler::new_themed(GraphicalTheme::unicode())
        .with_context_lines(1)
        .render_report(&mut out, &err)
        .unwrap();

    let expected = format!(
        r#"  × This is an error
      ╭─[{filename}:{l2}:{CO}]
 {l1} │ 
 {l2} │     let (filename, line) = (file!(), line!() as usize);
      ·                            ─────────────┬─────────────
      ·                                         ╰── this is a label
 {l3} │ 
      ╰────
"#,
        l1 = line - 1,
        l2 = line,
        l3 = line + 1
    );
    assert!(out.contains("\u{1b}[38;2;180;142;173m"));
    assert_eq!(expected, strip_ansi_escapes::strip_str(out));
=======
fn triple_adjacent_highlight() -> Result<(), MietteError> {
    #[derive(Debug, Diagnostic, Error)]
    #[error("oops!")]
    #[diagnostic(code(oops::my::bad), help("try doing it better next time?"))]
    struct MyBad {
        #[source_code]
        src: NamedSource,
        #[label = "this bit here"]
        highlight1: SourceSpan,
        #[label = "also this bit"]
        highlight2: SourceSpan,
        #[label = "finally we got"]
        highlight3: SourceSpan,
    }

    let src = "source\n\n\n  text\n\n\n    here".to_string();
    let err = MyBad {
        src: NamedSource::new("bad_file.rs", src),
        highlight1: (0, 6).into(),
        highlight2: (11, 4).into(),
        highlight3: (22, 4).into(),
    };
    let out = fmt_report(err.into());
    println!("Error: {}", out);
    let expected = "oops::my::bad

  × oops!
   ╭─[bad_file.rs:1:1]
 1 │ source
   · ───┬──
   ·    ╰── this bit here
 2 │ 
 3 │ 
 4 │   text
   ·   ──┬─
   ·     ╰── also this bit
 5 │ 
 6 │ 
 7 │     here
   ·     ──┬─
   ·       ╰── finally we got
   ╰────
  help: try doing it better next time?
";
    assert_eq!(expected, &out);
    Ok(())
}

#[test]
fn non_adjacent_highlight() -> Result<(), MietteError> {
    #[derive(Debug, Diagnostic, Error)]
    #[error("oops!")]
    #[diagnostic(code(oops::my::bad), help("try doing it better next time?"))]
    struct MyBad {
        #[source_code]
        src: NamedSource,
        #[label = "this bit here"]
        highlight1: SourceSpan,
        #[label = "also this bit"]
        highlight2: SourceSpan,
    }

    let src = "source\n\n\n\n  text    here".to_string();
    let err = MyBad {
        src: NamedSource::new("bad_file.rs", src),
        highlight1: (0, 6).into(),
        highlight2: (12, 4).into(),
    };
    let out = fmt_report(err.into());
    println!("Error: {}", out);
    let expected = "oops::my::bad

  × oops!
   ╭─[bad_file.rs:1:1]
 1 │ source
   · ───┬──
   ·    ╰── this bit here
 2 │ 
   ╰────
   ╭─[bad_file.rs:5:3]
 4 │ 
 5 │   text    here
   ·   ──┬─
   ·     ╰── also this bit
   ╰────
  help: try doing it better next time?
";
    assert_eq!(expected, &out);
    Ok(())
>>>>>>> f1dc89c0
}<|MERGE_RESOLUTION|>--- conflicted
+++ resolved
@@ -1761,7 +1761,6 @@
 }
 
 #[test]
-<<<<<<< HEAD
 #[cfg(feature = "syntect-highlighter")]
 fn syntax_highlighter() {
     std::env::set_var("REPLACE_TABS", "4");
@@ -1856,7 +1855,8 @@
     );
     assert!(out.contains("\u{1b}[38;2;180;142;173m"));
     assert_eq!(expected, strip_ansi_escapes::strip_str(out));
-=======
+
+#[test]
 fn triple_adjacent_highlight() -> Result<(), MietteError> {
     #[derive(Debug, Diagnostic, Error)]
     #[error("oops!")]
@@ -1946,5 +1946,4 @@
 ";
     assert_eq!(expected, &out);
     Ok(())
->>>>>>> f1dc89c0
 }