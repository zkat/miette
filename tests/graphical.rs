#![cfg(feature = "fancy-no-backtrace")]

use miette::{
    Diagnostic, GraphicalReportHandler, GraphicalTheme, MietteError, NamedSource,
    NarratableReportHandler, Report, SourceSpan,
};
use thiserror::Error;

fn fmt_report(diag: Report) -> String {
    let mut out = String::new();
    // Mostly for dev purposes.
    if std::env::var("STYLE").is_ok() {
        GraphicalReportHandler::new_themed(GraphicalTheme::unicode())
            .with_width(80)
            .with_footer("this is a footer".into())
            .render_report(&mut out, diag.as_ref())
            .unwrap();
    } else if std::env::var("NARRATED").is_ok() {
        NarratableReportHandler::new()
            .render_report(&mut out, diag.as_ref())
            .unwrap();
    } else if let Ok(w) = std::env::var("REPLACE_TABS") {
        GraphicalReportHandler::new_themed(GraphicalTheme::unicode_nocolor())
            .with_width(80)
            .tab_width(w.parse().expect("Invalid tab width."))
            .render_report(&mut out, diag.as_ref())
            .unwrap();
    } else {
        GraphicalReportHandler::new_themed(GraphicalTheme::unicode_nocolor())
            .with_width(80)
            .render_report(&mut out, diag.as_ref())
            .unwrap();
    };
    out
}

fn fmt_report_with_settings(
    diag: Report,
    with_settings: fn(GraphicalReportHandler) -> GraphicalReportHandler,
) -> String {
    let mut out = String::new();

    let handler = with_settings(GraphicalReportHandler::new_themed(
        GraphicalTheme::unicode_nocolor(),
    ));

    handler.render_report(&mut out, diag.as_ref()).unwrap();

    println!("Error:\n```\n{}\n```", out);

    out
}

#[test]
fn word_wrap_options() -> Result<(), MietteError> {
    // By default, a long word should not break
    let out =
        fmt_report_with_settings(Report::msg("abcdefghijklmnopqrstuvwxyz"), |handler| handler);

    let expected = "  × abcdefghijklmnopqrstuvwxyz\n".to_string();
    assert_eq!(expected, out);

    // A long word can break with a smaller width
    let out = fmt_report_with_settings(Report::msg("abcdefghijklmnopqrstuvwxyz"), |handler| {
        handler.with_width(10)
    });
    let expected = r#"  × abcd
  │ efgh
  │ ijkl
  │ mnop
  │ qrst
  │ uvwx
  │ yz
"#
    .to_string();
    assert_eq!(expected, out);

    // Unless, word breaking is disabled
    let out = fmt_report_with_settings(Report::msg("abcdefghijklmnopqrstuvwxyz"), |handler| {
        handler.with_width(10).with_break_words(false)
    });
    let expected = "  × abcdefghijklmnopqrstuvwxyz\n".to_string();
    assert_eq!(expected, out);

    // Breaks should start at the boundary of each word if possible
    let out = fmt_report_with_settings(
        Report::msg("12 123 1234 12345 123456 1234567 1234567890"),
        |handler| handler.with_width(10),
    );
    let expected = r#"  × 12
  │ 123
  │ 1234
  │ 1234
  │ 5
  │ 1234
  │ 56
  │ 1234
  │ 567
  │ 1234
  │ 5678
  │ 90
"#
    .to_string();
    assert_eq!(expected, out);

    // But long words should not break if word breaking is disabled
    let out = fmt_report_with_settings(
        Report::msg("12 123 1234 12345 123456 1234567 1234567890"),
        |handler| handler.with_width(10).with_break_words(false),
    );
    let expected = r#"  × 12
  │ 123
  │ 1234
  │ 12345
  │ 123456
  │ 1234567
  │ 1234567890
"#
    .to_string();
    assert_eq!(expected, out);

    // Unless, of course, there are hyphens
    let out = fmt_report_with_settings(
        Report::msg("a-b a-b-c a-b-c-d a-b-c-d-e a-b-c-d-e-f a-b-c-d-e-f-g a-b-c-d-e-f-g-h"),
        |handler| handler.with_width(10).with_break_words(false),
    );
    let expected = r#"  × a-b
  │ a-b-
  │ c a-
  │ b-c-
  │ d a-
  │ b-c-
  │ d-e
  │ a-b-
  │ c-d-
  │ e-f
  │ a-b-
  │ c-d-
  │ e-f-
  │ g a-
  │ b-c-
  │ d-e-
  │ f-g-
  │ h
"#
    .to_string();
    assert_eq!(expected, out);

    // Which requires an additional opt-out
    let out = fmt_report_with_settings(
        Report::msg("a-b a-b-c a-b-c-d a-b-c-d-e a-b-c-d-e-f a-b-c-d-e-f-g a-b-c-d-e-f-g-h"),
        |handler| {
            handler
                .with_width(10)
                .with_break_words(false)
                .with_word_splitter(textwrap::WordSplitter::NoHyphenation)
        },
    );
    let expected = r#"  × a-b
  │ a-b-c
  │ a-b-c-d
  │ a-b-c-d-e
  │ a-b-c-d-e-f
  │ a-b-c-d-e-f-g
  │ a-b-c-d-e-f-g-h
"#
    .to_string();
    assert_eq!(expected, out);

    // Or if there are _other_ unicode word boundaries
    let out = fmt_report_with_settings(
        Report::msg("a/b a/b/c a/b/c/d a/b/c/d/e a/b/c/d/e/f a/b/c/d/e/f/g a/b/c/d/e/f/g/h"),
        |handler| handler.with_width(10).with_break_words(false),
    );
    let expected = r#"  × a/b
  │ a/b/
  │ c a/
  │ b/c/
  │ d a/
  │ b/c/
  │ d/e
  │ a/b/
  │ c/d/
  │ e/f
  │ a/b/
  │ c/d/
  │ e/f/
  │ g a/
  │ b/c/
  │ d/e/
  │ f/g/
  │ h
"#
    .to_string();
    assert_eq!(expected, out);

    // Such things require you to opt-in to only breaking on ASCII whitespace
    let out = fmt_report_with_settings(
        Report::msg("a/b a/b/c a/b/c/d a/b/c/d/e a/b/c/d/e/f a/b/c/d/e/f/g a/b/c/d/e/f/g/h"),
        |handler| {
            handler
                .with_width(10)
                .with_break_words(false)
                .with_word_separator(textwrap::WordSeparator::AsciiSpace)
        },
    );
    let expected = r#"  × a/b
  │ a/b/c
  │ a/b/c/d
  │ a/b/c/d/e
  │ a/b/c/d/e/f
  │ a/b/c/d/e/f/g
  │ a/b/c/d/e/f/g/h
"#
    .to_string();
    assert_eq!(expected, out);

    Ok(())
}

#[test]
fn empty_source() -> Result<(), MietteError> {
    #[derive(Debug, Diagnostic, Error)]
    #[error("oops!")]
    #[diagnostic(code(oops::my::bad), help("try doing it better next time?"))]
    struct MyBad {
        #[source_code]
        src: NamedSource,
        #[label("this bit here")]
        highlight: SourceSpan,
    }

    let src = "".to_string();
    let err = MyBad {
        src: NamedSource::new("bad_file.rs", src),
        highlight: (0, 0).into(),
    };
    let out = fmt_report(err.into());
    println!("Error: {}", out);
    // For an empty string, the label cannot be rendered.
    let expected = r#"oops::my::bad

  × oops!
   ╭─[bad_file.rs:1:1]
   ╰────
  help: try doing it better next time?
"#
    .trim_start()
    .to_string();
    assert_eq!(expected, out);
    Ok(())
}

#[test]
fn multiple_spans_multiline() {
    #[derive(Error, Debug, Diagnostic)]
    #[error("oops!")]
    #[diagnostic(severity(Error))]
    struct MyBad {
        #[source_code]
        src: NamedSource,
        #[label("big")]
        big: SourceSpan,
        #[label("small")]
        small: SourceSpan,
    }
    let err = MyBad {
        src: NamedSource::new(
            "issue",
            "\
if true {
    a
} else {
    b
}",
        ),
        big: (0, 32).into(),
        small: (14, 1).into(),
    };
    let out = fmt_report(err.into());
    println!("Error: {}", out);

    let expected = r#"  × oops!
   ╭─[issue:1:1]
 1 │ ╭─▶ if true {
<<<<<<< HEAD
 2 │ │       a
   · │       ┬
   · │       ╰── small
=======
 2 │ │╭▶     a
   · ││    ┬
   · ││    ╰── small
>>>>>>> 865d67c8
 3 │ │   } else {
 4 │ │       b
 5 │ ├─▶ }
   · ╰──── big
   ╰────
"#
    .to_string();

    assert_eq!(expected, out);
}

#[test]
fn single_line_highlight_span_full_line() {
    #[derive(Error, Debug, Diagnostic)]
    #[error("oops!")]
    #[diagnostic(severity(Error))]
    struct MyBad {
        #[source_code]
        src: NamedSource,
        #[label("This bit here")]
        bad_bit: SourceSpan,
    }
    let err = MyBad {
        src: NamedSource::new("issue", "source\ntext"),
        bad_bit: (7, 4).into(),
    };
    let out = fmt_report(err.into());
    println!("Error: {}", out);

    let expected = r#"  × oops!
   ╭─[issue:2:1]
 1 │ source
 2 │ text
   · ──┬─
   ·   ╰── This bit here
   ╰────
"#
    .to_string();

    assert_eq!(expected, out);
}

#[test]
fn single_line_with_wide_char() -> Result<(), MietteError> {
    #[derive(Debug, Diagnostic, Error)]
    #[error("oops!")]
    #[diagnostic(code(oops::my::bad), help("try doing it better next time?"))]
    struct MyBad {
        #[source_code]
        src: NamedSource,
        #[label("this bit here")]
        highlight: SourceSpan,
    }

    let src = "source\n  👼🏼text\n    here".to_string();
    let err = MyBad {
        src: NamedSource::new("bad_file.rs", src),
        highlight: (13, 8).into(),
    };
    let out = fmt_report(err.into());
    println!("Error: {}", out);
    let expected = r#"oops::my::bad

  × oops!
   ╭─[bad_file.rs:2:7]
 1 │ source
 2 │   👼🏼text
   ·     ───┬──
   ·        ╰── this bit here
 3 │     here
   ╰────
  help: try doing it better next time?
"#
    .trim_start()
    .to_string();
    assert_eq!(expected, out);
    Ok(())
}

#[test]
fn single_line_with_two_tabs() -> Result<(), MietteError> {
    #[derive(Debug, Diagnostic, Error)]
    #[error("oops!")]
    #[diagnostic(code(oops::my::bad), help("try doing it better next time?"))]
    struct MyBad {
        #[source_code]
        src: NamedSource,
        #[label("this bit here")]
        highlight: SourceSpan,
    }

    std::env::set_var("REPLACE_TABS", "4");

    let src = "source\n\t\ttext\n    here".to_string();
    let err = MyBad {
        src: NamedSource::new("bad_file.rs", src),
        highlight: (9, 4).into(),
    };
    let out = fmt_report(err.into());
    println!("Error: {}", out);
    let expected = r#"oops::my::bad

  × oops!
   ╭─[bad_file.rs:2:3]
 1 │ source
 2 │         text
   ·         ──┬─
   ·           ╰── this bit here
 3 │     here
   ╰────
  help: try doing it better next time?
"#
    .trim_start()
    .to_string();
    assert_eq!(expected, out);
    Ok(())
}

#[test]
fn single_line_with_tab_in_middle() -> Result<(), MietteError> {
    #[derive(Debug, Diagnostic, Error)]
    #[error("oops!")]
    #[diagnostic(code(oops::my::bad), help("try doing it better next time?"))]
    struct MyBad {
        #[source_code]
        src: NamedSource,
        #[label("this bit here")]
        highlight: SourceSpan,
    }

    std::env::set_var("REPLACE_TABS", "4");

    let src = "source\ntext =\ttext\n    here".to_string();
    let err = MyBad {
        src: NamedSource::new("bad_file.rs", src),
        highlight: (14, 4).into(),
    };
    let out = fmt_report(err.into());
    println!("Error: {}", out);
    let expected = r#"oops::my::bad

  × oops!
   ╭─[bad_file.rs:2:8]
 1 │ source
 2 │ text =  text
   ·         ──┬─
   ·           ╰── this bit here
 3 │     here
   ╰────
  help: try doing it better next time?
"#
    .trim_start()
    .to_string();
    assert_eq!(expected, out);
    Ok(())
}

#[test]
fn single_line_highlight() -> Result<(), MietteError> {
    #[derive(Debug, Diagnostic, Error)]
    #[error("oops!")]
    #[diagnostic(code(oops::my::bad), help("try doing it better next time?"))]
    struct MyBad {
        #[source_code]
        src: NamedSource,
        #[label("this bit here")]
        highlight: SourceSpan,
    }

    let src = "source\n  text\n    here".to_string();
    let err = MyBad {
        src: NamedSource::new("bad_file.rs", src),
        highlight: (9, 4).into(),
    };
    let out = fmt_report(err.into());
    println!("Error: {}", out);
    let expected = r#"oops::my::bad

  × oops!
   ╭─[bad_file.rs:2:3]
 1 │ source
 2 │   text
   ·   ──┬─
   ·     ╰── this bit here
 3 │     here
   ╰────
  help: try doing it better next time?
"#
    .trim_start()
    .to_string();
    assert_eq!(expected, out);
    Ok(())
}

#[test]
fn external_source() -> Result<(), MietteError> {
    #[derive(Debug, Diagnostic, Error)]
    #[error("oops!")]
    #[diagnostic(code(oops::my::bad), help("try doing it better next time?"))]
    struct MyBad {
        #[label("this bit here")]
        highlight: SourceSpan,
    }

    let src = "source\n  text\n    here".to_string();
    let err = Report::from(MyBad {
        highlight: (9, 4).into(),
    })
    .with_source_code(NamedSource::new("bad_file.rs", src));
    let out = fmt_report(err);
    println!("Error: {}", out);
    let expected = r#"oops::my::bad

  × oops!
   ╭─[bad_file.rs:2:3]
 1 │ source
 2 │   text
   ·   ──┬─
   ·     ╰── this bit here
 3 │     here
   ╰────
  help: try doing it better next time?
"#
    .trim_start()
    .to_string();
    assert_eq!(expected, out);
    Ok(())
}

#[test]
fn single_line_highlight_offset_zero() -> Result<(), MietteError> {
    #[derive(Debug, Diagnostic, Error)]
    #[error("oops!")]
    #[diagnostic(code(oops::my::bad), help("try doing it better next time?"))]
    struct MyBad {
        #[source_code]
        src: NamedSource,
        #[label("this bit here")]
        highlight: SourceSpan,
    }

    let src = "source\n  text\n    here".to_string();
    let err = MyBad {
        src: NamedSource::new("bad_file.rs", src),
        highlight: (0, 0).into(),
    };
    let out = fmt_report(err.into());
    println!("Error: {}", out);
    let expected = r#"oops::my::bad

  × oops!
   ╭─[bad_file.rs:1:1]
 1 │ source
   · ▲
   · ╰── this bit here
 2 │   text
   ╰────
  help: try doing it better next time?
"#
    .trim_start()
    .to_string();
    assert_eq!(expected, out);
    Ok(())
}

#[test]
fn single_line_highlight_offset_end_of_line() -> Result<(), MietteError> {
    #[derive(Debug, Diagnostic, Error)]
    #[error("oops!")]
    #[diagnostic(code(oops::my::bad), help("try doing it better next time?"))]
    struct MyBad {
        #[source_code]
        src: NamedSource,
        #[label("this bit here")]
        highlight: SourceSpan,
    }

    let src = "source\n  text\n    here".to_string();
    let err = MyBad {
        src: NamedSource::new("bad_file.rs", src),
        highlight: (6, 0).into(),
    };
    let out = fmt_report(err.into());
    println!("Error: {}", out);
    let expected = r#"oops::my::bad

  × oops!
   ╭─[bad_file.rs:1:7]
 1 │ source
   ·       ▲
   ·       ╰── this bit here
 2 │   text
   ╰────
  help: try doing it better next time?
"#
    .trim_start()
    .to_string();
    assert_eq!(expected, out);
    Ok(())
}

#[test]
fn single_line_highlight_include_end_of_line() -> Result<(), MietteError> {
    #[derive(Debug, Diagnostic, Error)]
    #[error("oops!")]
    #[diagnostic(code(oops::my::bad), help("try doing it better next time?"))]
    struct MyBad {
        #[source_code]
        src: NamedSource,
        #[label("this bit here")]
        highlight: SourceSpan,
    }

    let src = "source\n  text\n    here".to_string();
    let err = MyBad {
        src: NamedSource::new("bad_file.rs", src),
        highlight: (9, 5).into(),
    };
    let out = fmt_report(err.into());
    println!("Error: {}", out);
    let expected = r#"oops::my::bad

  × oops!
   ╭─[bad_file.rs:2:3]
 1 │ source
 2 │   text
   ·   ──┬──
   ·     ╰── this bit here
 3 │     here
   ╰────
  help: try doing it better next time?
"#
    .trim_start()
    .to_string();
    assert_eq!(expected, out);
    Ok(())
}

#[test]
fn single_line_highlight_include_end_of_line_crlf() -> Result<(), MietteError> {
    #[derive(Debug, Diagnostic, Error)]
    #[error("oops!")]
    #[diagnostic(code(oops::my::bad), help("try doing it better next time?"))]
    struct MyBad {
        #[source_code]
        src: NamedSource,
        #[label("this bit here")]
        highlight: SourceSpan,
    }

    let src = "source\r\n  text\r\n    here".to_string();
    let err = MyBad {
        src: NamedSource::new("bad_file.rs", src),
        highlight: (10, 6).into(),
    };
    let out = fmt_report(err.into());
    println!("Error: {}", out);
    let expected = r#"oops::my::bad

  × oops!
   ╭─[bad_file.rs:2:3]
 1 │ source
 2 │   text
   ·   ──┬──
   ·     ╰── this bit here
 3 │     here
   ╰────
  help: try doing it better next time?
"#
    .trim_start()
    .to_string();
    assert_eq!(expected, out);
    Ok(())
}

#[test]
fn single_line_highlight_with_empty_span() -> Result<(), MietteError> {
    #[derive(Debug, Diagnostic, Error)]
    #[error("oops!")]
    #[diagnostic(code(oops::my::bad), help("try doing it better next time?"))]
    struct MyBad {
        #[source_code]
        src: NamedSource,
        #[label("this bit here")]
        highlight: SourceSpan,
    }

    let src = "source\n  text\n    here".to_string();
    let err = MyBad {
        src: NamedSource::new("bad_file.rs", src),
        highlight: (9, 0).into(),
    };
    let out = fmt_report(err.into());
    println!("Error: {}", out);
    let expected = r#"oops::my::bad

  × oops!
   ╭─[bad_file.rs:2:3]
 1 │ source
 2 │   text
   ·   ▲
   ·   ╰── this bit here
 3 │     here
   ╰────
  help: try doing it better next time?
"#
    .trim_start()
    .to_string();
    assert_eq!(expected, out);
    Ok(())
}

#[test]
fn single_line_highlight_no_label() -> Result<(), MietteError> {
    #[derive(Debug, Diagnostic, Error)]
    #[error("oops!")]
    #[diagnostic(code(oops::my::bad), help("try doing it better next time?"))]
    struct MyBad {
        #[source_code]
        src: NamedSource,
        #[label]
        highlight: SourceSpan,
    }

    let src = "source\n  text\n    here".to_string();
    let err = MyBad {
        src: NamedSource::new("bad_file.rs", src),
        highlight: (9, 4).into(),
    };
    let out = fmt_report(err.into());
    println!("Error: {}", out);
    let expected = r#"oops::my::bad

  × oops!
   ╭─[bad_file.rs:2:3]
 1 │ source
 2 │   text
   ·   ────
 3 │     here
   ╰────
  help: try doing it better next time?
"#
    .trim_start()
    .to_string();
    assert_eq!(expected, out);
    Ok(())
}

#[test]
fn single_line_highlight_at_line_start() -> Result<(), MietteError> {
    #[derive(Debug, Diagnostic, Error)]
    #[error("oops!")]
    #[diagnostic(code(oops::my::bad), help("try doing it better next time?"))]
    struct MyBad {
        #[source_code]
        src: NamedSource,
        #[label("this bit here")]
        highlight: SourceSpan,
    }

    let src = "source\ntext\n  here".to_string();
    let err = MyBad {
        src: NamedSource::new("bad_file.rs", src),
        highlight: (7, 4).into(),
    };
    let out = fmt_report(err.into());
    println!("Error: {}", out);
    let expected = r#"oops::my::bad

  × oops!
   ╭─[bad_file.rs:2:1]
 1 │ source
 2 │ text
   · ──┬─
   ·   ╰── this bit here
 3 │   here
   ╰────
  help: try doing it better next time?
"#
    .trim_start()
    .to_string();
    assert_eq!(expected, out);
    Ok(())
}

#[test]
fn multiline_label() -> Result<(), MietteError> {
    #[derive(Debug, Diagnostic, Error)]
    #[error("oops!")]
    #[diagnostic(code(oops::my::bad), help("try doing it better next time?"))]
    struct MyBad {
        #[source_code]
        src: NamedSource,
        #[label("this bit here\nand\nthis\ntoo")]
        highlight: SourceSpan,
    }

    let src = "source\ntext\n  here".to_string();
    let err = MyBad {
        src: NamedSource::new("bad_file.rs", src),
        highlight: (7, 4).into(),
    };
    let out = fmt_report(err.into());
    println!("Error: {}", out);
    let expected = r#"oops::my::bad

  × oops!
   ╭─[bad_file.rs:2:1]
 1 │ source
 2 │ text
   · ──┬─
   ·   ╰─┤ this bit here
   ·     │ and
   ·     │ this
   ·     │ too
 3 │   here
   ╰────
  help: try doing it better next time?
"#
    .trim_start()
    .to_string();
    assert_eq!(expected, out);
    Ok(())
}

#[test]
fn multiple_multi_line_labels() -> Result<(), MietteError> {
    #[derive(Debug, Diagnostic, Error)]
    #[error("oops!")]
    #[diagnostic(code(oops::my::bad), help("try doing it better next time?"))]
    struct MyBad {
        #[source_code]
        src: NamedSource,
        #[label = "x\ny"]
        highlight1: SourceSpan,
        #[label = "z\nw"]
        highlight2: SourceSpan,
        #[label = "a\nb"]
        highlight3: SourceSpan,
    }

    let src = "source\n  text text text text text\n    here".to_string();
    let err = MyBad {
        src: NamedSource::new("bad_file.rs", src),
        highlight1: (9, 4).into(),
        highlight2: (14, 4).into(),
        highlight3: (24, 4).into(),
    };
    let out = fmt_report(err.into());
    println!("Error: {}", out);
    let expected = r#"oops::my::bad

  × oops!
   ╭─[bad_file.rs:2:3]
 1 │ source
 2 │   text text text text text
   ·   ──┬─ ──┬─      ──┬─
   ·     │    │         ╰─┤ a
   ·     │    │           │ b
   ·     │    ╰─┤ z
   ·     │      │ w
   ·     ╰─┤ x
   ·       │ y
 3 │     here
   ╰────
  help: try doing it better next time?
"#
    .trim_start()
    .to_string();
    assert_eq!(expected, out);
    Ok(())
}

#[test]
fn multiple_same_line_highlights() -> Result<(), MietteError> {
    #[derive(Debug, Diagnostic, Error)]
    #[error("oops!")]
    #[diagnostic(code(oops::my::bad), help("try doing it better next time?"))]
    struct MyBad {
        #[source_code]
        src: NamedSource,
        #[label = "x"]
        highlight1: SourceSpan,
        #[label = "y"]
        highlight2: SourceSpan,
        #[label = "z"]
        highlight3: SourceSpan,
    }

    let src = "source\n  text text text text text\n    here".to_string();
    let err = MyBad {
        src: NamedSource::new("bad_file.rs", src),
        highlight1: (9, 4).into(),
        highlight2: (14, 4).into(),
        highlight3: (24, 4).into(),
    };
    let out = fmt_report(err.into());
    println!("Error: {}", out);
    let expected = r#"oops::my::bad

  × oops!
   ╭─[bad_file.rs:2:3]
 1 │ source
 2 │   text text text text text
   ·   ──┬─ ──┬─      ──┬─
   ·     │    │         ╰── z
   ·     │    ╰── y
   ·     ╰── x
 3 │     here
   ╰────
  help: try doing it better next time?
"#
    .trim_start()
    .to_string();
    assert_eq!(expected, out);
    Ok(())
}

#[test]
fn multiple_same_line_highlights_with_tabs_in_middle() -> Result<(), MietteError> {
    #[derive(Debug, Diagnostic, Error)]
    #[error("oops!")]
    #[diagnostic(code(oops::my::bad), help("try doing it better next time?"))]
    struct MyBad {
        #[source_code]
        src: NamedSource,
        #[label = "x"]
        highlight1: SourceSpan,
        #[label = "y"]
        highlight2: SourceSpan,
        #[label = "z"]
        highlight3: SourceSpan,
    }

    std::env::set_var("REPLACE_TABS", "4");

    let src = "source\n  text text text\ttext text\n    here".to_string();
    let err = MyBad {
        src: NamedSource::new("bad_file.rs", src),
        highlight1: (9, 4).into(),
        highlight2: (14, 4).into(),
        highlight3: (24, 4).into(),
    };
    let out = fmt_report(err.into());
    println!("Error: {}", out);
    let expected = r#"oops::my::bad

  × oops!
   ╭─[bad_file.rs:2:3]
 1 │ source
 2 │   text text text    text text
   ·   ──┬─ ──┬─         ──┬─
   ·     │    │            ╰── z
   ·     │    ╰── y
   ·     ╰── x
 3 │     here
   ╰────
  help: try doing it better next time?
"#
    .trim_start()
    .to_string();
    assert_eq!(expected, out);
    Ok(())
}

#[test]
fn multiline_highlight_adjacent() -> Result<(), MietteError> {
    #[derive(Debug, Diagnostic, Error)]
    #[error("oops!")]
    #[diagnostic(code(oops::my::bad), help("try doing it better next time?"))]
    struct MyBad {
        #[source_code]
        src: NamedSource,
        #[label = "these two lines"]
        highlight: SourceSpan,
    }

    let src = "source\n  text\n    here".to_string();
    let err = MyBad {
        src: NamedSource::new("bad_file.rs", src),
        highlight: (9, 11).into(),
    };
    let out = fmt_report(err.into());
    println!("Error: {}", out);
    let expected = r#"oops::my::bad

  × oops!
   ╭─[bad_file.rs:2:3]
 1 │     source
 2 │ ╭─▶   text
 3 │ ├─▶     here
   · ╰──── these two lines
   ╰────
  help: try doing it better next time?
"#
    .trim_start()
    .to_string();
    assert_eq!(expected, out);
    Ok(())
}

#[test]
fn multiline_highlight_multiline_label() -> Result<(), MietteError> {
    #[derive(Debug, Diagnostic, Error)]
    #[error("oops!")]
    #[diagnostic(code(oops::my::bad), help("try doing it better next time?"))]
    struct MyBad {
        #[source_code]
        src: NamedSource,
        #[label = "these two lines\nare the problem"]
        highlight: SourceSpan,
    }

    let src = "source\n  text\n    here".to_string();
    let err = MyBad {
        src: NamedSource::new("bad_file.rs", src),
        highlight: (9, 11).into(),
    };
    let out = fmt_report(err.into());
    println!("Error: {}", out);
    let expected = r#"oops::my::bad

  × oops!
   ╭─[bad_file.rs:2:3]
 1 │     source
 2 │ ╭─▶   text
 3 │ ├─▶     here
   · ╰──┤ these two lines
   ·    │ are the problem
   ╰────
  help: try doing it better next time?
"#
    .trim_start()
    .to_string();
    assert_eq!(expected, out);
    Ok(())
}

#[test]
fn multiline_highlight_flyby() -> Result<(), MietteError> {
    #[derive(Debug, Diagnostic, Error)]
    #[error("oops!")]
    #[diagnostic(code(oops::my::bad), help("try doing it better next time?"))]
    struct MyBad {
        #[source_code]
        src: NamedSource,
        #[label = "block 1"]
        highlight1: SourceSpan,
        #[label = "block 2"]
        highlight2: SourceSpan,
    }

    let src = r#"line1
line2
line3
line4
line5
"#
    .to_string();
    let len = src.len();
    let err = MyBad {
        src: NamedSource::new("bad_file.rs", src),
        highlight1: (0, len).into(),
        highlight2: (10, 9).into(),
    };
    let out = fmt_report(err.into());
    println!("Error: {}", out);
    let expected = r#"oops::my::bad

  × oops!
   ╭─[bad_file.rs:1:1]
 1 │ ╭──▶ line1
 2 │ │╭─▶ line2
 3 │ ││   line3
 4 │ │├─▶ line4
   · │╰──── block 2
 5 │ ├──▶ line5
   · ╰───── block 1
   ╰────
  help: try doing it better next time?
"#
    .trim_start()
    .to_string();
    assert_eq!(expected, out);
    Ok(())
}

#[test]
fn multiline_highlight_no_label() -> Result<(), MietteError> {
    #[derive(Debug, Diagnostic, Error)]
    #[error("wtf?!\nit broke :(")]
    #[diagnostic(code(oops::my::bad), help("try doing it better next time?"))]
    struct MyBad {
        #[source]
        source: Inner,
        #[source_code]
        src: NamedSource,
        #[label = "block 1"]
        highlight1: SourceSpan,
        #[label]
        highlight2: SourceSpan,
    }

    #[derive(Debug, Error)]
    #[error("something went wrong\n\nHere's a more detailed explanation of everything that actually went wrong because it's actually important.\n")]
    struct Inner(#[source] InnerInner);

    #[derive(Debug, Error)]
    #[error("very much went wrong")]
    struct InnerInner;

    let src = r#"line1
line2
line3
line4
line5
"#
    .to_string();
    let len = src.len();
    let err = MyBad {
        source: Inner(InnerInner),
        src: NamedSource::new("bad_file.rs", src),
        highlight1: (0, len).into(),
        highlight2: (10, 9).into(),
    };
    let out = fmt_report(err.into());
    println!("Error: {}", out);
    let expected = "oops::my::bad

  × wtf?!
  │ it broke :(
  ├─▶ something went wrong
  │\u{20}\u{20}\u{20}
  │   Here's a more detailed explanation of everything that actually went
  │   wrong because it's actually important.
  │\u{20}\u{20}\u{20}
  ╰─▶ very much went wrong
   ╭─[bad_file.rs:1:1]
 1 │ ╭──▶ line1
 2 │ │╭─▶ line2
 3 │ ││   line3
 4 │ │╰─▶ line4
 5 │ ├──▶ line5
   · ╰───── block 1
   ╰────
  help: try doing it better next time?
"
    .trim_start()
    .to_string();
    assert_eq!(expected, out);
    Ok(())
}

#[test]
fn multiple_multiline_highlights_adjacent() -> Result<(), MietteError> {
    #[derive(Debug, Diagnostic, Error)]
    #[error("oops!")]
    #[diagnostic(code(oops::my::bad), help("try doing it better next time?"))]
    struct MyBad {
        #[source_code]
        src: NamedSource,
        #[label = "this bit here"]
        highlight1: SourceSpan,
        #[label = "also this bit"]
        highlight2: SourceSpan,
    }

    let src = "source\n  text\n    here\nmore here".to_string();
    let err = MyBad {
        src: NamedSource::new("bad_file.rs", src),
        highlight1: (0, 10).into(),
        highlight2: (20, 6).into(),
    };
    let out = fmt_report(err.into());
    println!("Error: {}", out);
    let expected = "oops::my::bad

  × oops!
   ╭─[bad_file.rs:1:1]
 1 │ ╭─▶ source
 2 │ ├─▶   text
   · ╰──── this bit here
 3 │ ╭─▶     here
 4 │ ├─▶ more here
   · ╰──── also this bit
   ╰────
  help: try doing it better next time?
"
    .trim_start()
    .to_string();
    assert_eq!(expected, out);
    Ok(())
}

#[test]
// TODO: This breaks because those highlights aren't "truly" overlapping (in absolute byte offset),
// but they ARE overlapping in lines. Need to detect the latter case better
#[ignore]
/// Lines are overlapping, but the offsets themselves aren't, so they _look_
/// disjunct if you only look at offsets.
fn multiple_multiline_highlights_overlapping_lines() -> Result<(), MietteError> {
    #[derive(Debug, Diagnostic, Error)]
    #[error("oops!")]
    #[diagnostic(code(oops::my::bad), help("try doing it better next time?"))]
    struct MyBad {
        #[source_code]
        src: NamedSource,
        #[label = "this bit here"]
        highlight1: SourceSpan,
        #[label = "also this bit"]
        highlight2: SourceSpan,
    }

    let src = "source\n  text\n    here".to_string();
    let err = MyBad {
        src: NamedSource::new("bad_file.rs", src),
        highlight1: (0, 8).into(),
        highlight2: (9, 10).into(),
    };
    let out = fmt_report(err.into());
    println!("Error: {}", out);
    assert_eq!("Error [oops::my::bad]: oops!\n\n[bad_file.rs] This is the part that broke:\n\n 1 │ source\n 2 │   text\n   ·   ──┬─\n   ·     ╰── this bit here\n 3 │     here\n\n﹦ try doing it better next time?\n".to_string(), out);
    Ok(())
}

#[test]
/// Offsets themselves are overlapping, regardless of lines.
#[ignore]
fn multiple_multiline_highlights_overlapping_offsets() -> Result<(), MietteError> {
    #[derive(Debug, Diagnostic, Error)]
    #[error("oops!")]
    #[diagnostic(code(oops::my::bad), help("try doing it better next time?"))]
    struct MyBad {
        #[source_code]
        src: NamedSource,
        #[label = "this bit here"]
        highlight1: SourceSpan,
        #[label = "also this bit"]
        highlight2: SourceSpan,
    }

    let src = "source\n  text\n    here".to_string();
    let err = MyBad {
        src: NamedSource::new("bad_file.rs", src),
        highlight1: (0, 8).into(),
        highlight2: (10, 10).into(),
    };
    let out = fmt_report(err.into());
    println!("Error: {}", out);
    assert_eq!("Error [oops::my::bad]: oops!\n\n[bad_file.rs] This is the part that broke:\n\n 1 │ source\n 2 │   text\n   ·   ──┬─\n   ·     ╰── this bit here\n 3 │     here\n\n﹦ try doing it better next time?\n".to_string(), out);
    Ok(())
}

#[test]
fn url_links() -> Result<(), MietteError> {
    #[derive(Debug, Diagnostic, Error)]
    #[error("oops!")]
    #[diagnostic(
        code(oops::my::bad),
        help("try doing it better next time?"),
        url("https://example.com")
    )]
    struct MyBad;
    let err = MyBad;
    let out = fmt_report(err.into());
    println!("Error: {}", out);
    assert!(out.contains("https://example.com"));
    assert!(out.contains("(link)"));
    assert!(out.contains("oops::my::bad"));
    Ok(())
}

#[test]
fn url_links_no_code() -> Result<(), MietteError> {
    #[derive(Debug, Diagnostic, Error)]
    #[error("oops!")]
    #[diagnostic(help("try doing it better next time?"), url("https://example.com"))]
    struct MyBad;
    let err = MyBad;
    let out = fmt_report(err.into());
    println!("Error: {}", out);
    assert!(out.contains("https://example.com"));
    assert!(out.contains("(link)"));
    Ok(())
}

#[test]
fn disable_url_links() -> Result<(), MietteError> {
    #[derive(Debug, Diagnostic, Error)]
    #[error("oops!")]
    #[diagnostic(
        code(oops::my::bad),
        help("try doing it better next time?"),
        url("https://example.com")
    )]
    struct MyBad;
    let err = MyBad;
    let mut out = String::new();
    GraphicalReportHandler::new_themed(GraphicalTheme::unicode_nocolor())
        .with_links(false)
        .render_report(&mut out, &err)
        .unwrap();
    println!("Error: {}", out);
    assert!(out.contains("https://example.com"));
    assert!(!out.contains("(link)"));
    assert!(out.contains("oops::my::bad"));
    Ok(())
}

#[test]
fn related() -> Result<(), MietteError> {
    #[derive(Debug, Diagnostic, Error)]
    #[error("oops!")]
    #[diagnostic(code(oops::my::bad), help("try doing it better next time?"))]
    struct MyBad {
        #[source_code]
        src: NamedSource,
        #[label("this bit here")]
        highlight: SourceSpan,
        #[related]
        related: Vec<MyBad>,
    }

    let src = "source\n  text\n    here".to_string();
    let err = MyBad {
        src: NamedSource::new("bad_file.rs", src.clone()),
        highlight: (9, 4).into(),
        related: vec![MyBad {
            src: NamedSource::new("bad_file.rs", src),
            highlight: (0, 6).into(),
            related: vec![],
        }],
    };
    let out = fmt_report(err.into());
    println!("Error: {}", out);
    let expected = r#"oops::my::bad

  × oops!
   ╭─[bad_file.rs:2:3]
 1 │ source
 2 │   text
   ·   ──┬─
   ·     ╰── this bit here
 3 │     here
   ╰────
  help: try doing it better next time?

Error: oops::my::bad

  × oops!
   ╭─[bad_file.rs:1:1]
 1 │ source
   · ───┬──
   ·    ╰── this bit here
 2 │   text
   ╰────
  help: try doing it better next time?

"#
    .trim_start()
    .to_string();
    assert_eq!(expected, out);
    Ok(())
}

#[test]
fn related_source_code_propagation() -> Result<(), MietteError> {
    #[derive(Debug, Diagnostic, Error)]
    #[error("oops!")]
    #[diagnostic(code(oops::my::bad), help("try doing it better next time?"))]
    struct MyBad {
        #[source_code]
        src: NamedSource,
        #[label("this bit here")]
        highlight: SourceSpan,
        #[related]
        related: Vec<InnerError>,
    }

    #[derive(Debug, Diagnostic, Error)]
    #[error("oops!")]
    #[diagnostic(code(oops::my::bad))]
    struct InnerError {
        #[label("this bit here")]
        highlight: SourceSpan,
    }

    let src = "source\n  text\n    here".to_string();
    let err = MyBad {
        src: NamedSource::new("bad_file.rs", src),
        highlight: (9, 4).into(),
        related: vec![InnerError {
            highlight: (0, 6).into(),
        }],
    };
    let out = fmt_report(err.into());
    println!("Error: {}", out);
    let expected = r#"oops::my::bad

  × oops!
   ╭─[bad_file.rs:2:3]
 1 │ source
 2 │   text
   ·   ──┬─
   ·     ╰── this bit here
 3 │     here
   ╰────
  help: try doing it better next time?

Error: oops::my::bad

  × oops!
   ╭─[bad_file.rs:1:1]
 1 │ source
   · ───┬──
   ·    ╰── this bit here
 2 │   text
   ╰────
"#
    .trim_start()
    .to_string();
    assert_eq!(expected, out);
    Ok(())
}

#[test]
fn related_severity() -> Result<(), MietteError> {
    #[derive(Debug, Diagnostic, Error)]
    #[error("oops!")]
    #[diagnostic(code(oops::my::bad), help("try doing it better next time?"))]
    struct MyBad {
        #[source_code]
        src: NamedSource,
        #[label("this bit here")]
        highlight: SourceSpan,
        #[related]
        related: Vec<MyRelated>,
    }

    #[derive(Debug, Diagnostic, Error)]
    enum MyRelated {
        #[error("oops!")]
        #[diagnostic(
            severity(Error),
            code(oops::my::related::error),
            help("try doing it better next time?")
        )]
        Error {
            #[source_code]
            src: NamedSource,
            #[label("this bit here")]
            highlight: SourceSpan,
        },

        #[error("oops!")]
        #[diagnostic(
            severity(Warning),
            code(oops::my::related::warning),
            help("try doing it better next time?")
        )]
        Warning {
            #[source_code]
            src: NamedSource,
            #[label("this bit here")]
            highlight: SourceSpan,
        },

        #[error("oops!")]
        #[diagnostic(
            severity(Advice),
            code(oops::my::related::advice),
            help("try doing it better next time?")
        )]
        Advice {
            #[source_code]
            src: NamedSource,
            #[label("this bit here")]
            highlight: SourceSpan,
        },
    }

    let src = "source\n  text\n    here".to_string();
    let err = MyBad {
        src: NamedSource::new("bad_file.rs", src.clone()),
        highlight: (9, 4).into(),
        related: vec![
            MyRelated::Error {
                src: NamedSource::new("bad_file.rs", src.clone()),
                highlight: (0, 6).into(),
            },
            MyRelated::Warning {
                src: NamedSource::new("bad_file.rs", src.clone()),
                highlight: (0, 6).into(),
            },
            MyRelated::Advice {
                src: NamedSource::new("bad_file.rs", src),
                highlight: (0, 6).into(),
            },
        ],
    };
    let out = fmt_report(err.into());
    println!("Error: {}", out);
    let expected = r#"oops::my::bad

  × oops!
   ╭─[bad_file.rs:2:3]
 1 │ source
 2 │   text
   ·   ──┬─
   ·     ╰── this bit here
 3 │     here
   ╰────
  help: try doing it better next time?

Error: oops::my::related::error

  × oops!
   ╭─[bad_file.rs:1:1]
 1 │ source
   · ───┬──
   ·    ╰── this bit here
 2 │   text
   ╰────
  help: try doing it better next time?
Warning: oops::my::related::warning

  ⚠ oops!
   ╭─[bad_file.rs:1:1]
 1 │ source
   · ───┬──
   ·    ╰── this bit here
 2 │   text
   ╰────
  help: try doing it better next time?
Advice: oops::my::related::advice

  ☞ oops!
   ╭─[bad_file.rs:1:1]
 1 │ source
   · ───┬──
   ·    ╰── this bit here
 2 │   text
   ╰────
  help: try doing it better next time?
"#
    .trim_start()
    .to_string();
    assert_eq!(expected, out);
    Ok(())
}

#[test]
fn zero_length_eol_span() {
    #[derive(Error, Debug, Diagnostic)]
    #[error("oops!")]
    #[diagnostic(severity(Error))]
    struct MyBad {
        #[source_code]
        src: NamedSource,
        #[label("This bit here")]
        bad_bit: SourceSpan,
    }
    let err = MyBad {
        src: NamedSource::new("issue", "this is the first line\nthis is the second line"),
        bad_bit: (23, 0).into(),
    };
    let out = fmt_report(err.into());
    println!("Error: {}", out);

    let expected = r#"  × oops!
   ╭─[issue:2:1]
 1 │ this is the first line
 2 │ this is the second line
   · ▲
   · ╰── This bit here
   ╰────
"#
    .to_string();

    assert_eq!(expected, out);
}

#[test]
fn primary_label() {
    #[derive(Error, Debug, Diagnostic)]
    #[error("oops!")]
    struct MyBad {
        #[source_code]
        src: NamedSource,
        #[label]
        first_label: SourceSpan,
        #[label(primary, "nope")]
        second_label: SourceSpan,
    }
    let err = MyBad {
        src: NamedSource::new("issue", "this is the first line\nthis is the second line"),
        first_label: (2, 4).into(),
        second_label: (24, 4).into(),
    };
    let out = fmt_report(err.into());
    println!("Error: {}", out);

    // line 2 should be the primary, not line 1
    let expected = r#"  × oops!
   ╭─[issue:2:2]
 1 │ this is the first line
   ·   ────
 2 │ this is the second line
   ·  ──┬─
   ·    ╰── nope
   ╰────
"#
    .to_string();

    assert_eq!(expected, out);
}

#[test]
fn single_line_with_wide_char_unaligned_span_start() -> Result<(), MietteError> {
    #[derive(Debug, Diagnostic, Error)]
    #[error("oops!")]
    #[diagnostic(code(oops::my::bad), help("try doing it better next time?"))]
    struct MyBad {
        #[source_code]
        src: NamedSource,
        #[label("this bit here")]
        highlight: SourceSpan,
    }

    let src = "source\n  👼🏼text\n    here".to_string();
    let err = MyBad {
        src: NamedSource::new("bad_file.rs", src),
        highlight: (10, 5).into(),
    };
    let out = fmt_report(err.into());
    println!("Error: {}", out);
    let expected = r#"oops::my::bad

  × oops!
   ╭─[bad_file.rs:2:4]
 1 │ source
 2 │   👼🏼text
   ·   ──┬─
   ·     ╰── this bit here
 3 │     here
   ╰────
  help: try doing it better next time?
"#
    .trim_start()
    .to_string();
    assert_eq!(expected, out);
    Ok(())
}

#[test]
fn single_line_with_wide_char_unaligned_span_end() -> Result<(), MietteError> {
    #[derive(Debug, Diagnostic, Error)]
    #[error("oops!")]
    #[diagnostic(code(oops::my::bad), help("try doing it better next time?"))]
    struct MyBad {
        #[source_code]
        src: NamedSource,
        #[label("this bit here")]
        highlight: SourceSpan,
    }

    let src = "source\n  text 👼🏼\n    here".to_string();
    let err = MyBad {
        src: NamedSource::new("bad_file.rs", src),
        highlight: (9, 6).into(),
    };
    let out = fmt_report(err.into());
    println!("Error: {}", out);
    let expected = r#"oops::my::bad

  × oops!
   ╭─[bad_file.rs:2:3]
 1 │ source
 2 │   text 👼🏼
   ·   ───┬───
   ·      ╰── this bit here
 3 │     here
   ╰────
  help: try doing it better next time?
"#
    .trim_start()
    .to_string();
    assert_eq!(expected, out);
    Ok(())
}

#[test]
fn single_line_with_wide_char_unaligned_span_empty() -> Result<(), MietteError> {
    #[derive(Debug, Diagnostic, Error)]
    #[error("oops!")]
    #[diagnostic(code(oops::my::bad), help("try doing it better next time?"))]
    struct MyBad {
        #[source_code]
        src: NamedSource,
        #[label("this bit here")]
        highlight: SourceSpan,
    }

    let src = "source\n  👼🏼text\n    here".to_string();
    let err = MyBad {
        src: NamedSource::new("bad_file.rs", src),
        highlight: (10, 0).into(),
    };
    let out = fmt_report(err.into());
    println!("Error: {}", out);
    let expected = r#"oops::my::bad

  × oops!
   ╭─[bad_file.rs:2:4]
 1 │ source
 2 │   👼🏼text
   ·   ▲
   ·   ╰── this bit here
 3 │     here
   ╰────
  help: try doing it better next time?
"#
    .trim_start()
    .to_string();
    assert_eq!(expected, out);
    Ok(())
}<|MERGE_RESOLUTION|>--- conflicted
+++ resolved
@@ -283,15 +283,9 @@
     let expected = r#"  × oops!
    ╭─[issue:1:1]
  1 │ ╭─▶ if true {
-<<<<<<< HEAD
  2 │ │       a
    · │       ┬
    · │       ╰── small
-=======
- 2 │ │╭▶     a
-   · ││    ┬
-   · ││    ╰── small
->>>>>>> 865d67c8
  3 │ │   } else {
  4 │ │       b
  5 │ ├─▶ }
