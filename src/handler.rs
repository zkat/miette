use std::fmt;

use crate::highlighters::Highlighter;
use crate::highlighters::MietteHighlighter;
use crate::protocol::Diagnostic;
use crate::GraphicalReportHandler;
use crate::GraphicalTheme;
use crate::NarratableReportHandler;
use crate::ReportHandler;
use crate::ThemeCharacters;
use crate::ThemeStyles;

/// Settings to control the color format used for graphical rendering.
#[derive(Copy, Clone, Debug, Eq, PartialEq)]
pub enum RgbColors {
    /// Use RGB colors even if the terminal does not support them
    Always,
    /// Use RGB colors instead of ANSI if the terminal supports RGB
    Preferred,
    /// Always use ANSI, regardless of terminal support for RGB
    Never,
}

impl Default for RgbColors {
    fn default() -> RgbColors {
        RgbColors::Never
    }
}

/**
Create a custom [`MietteHandler`] from options.

## Example

```no_run
miette::set_hook(Box::new(|_| {
    Box::new(miette::MietteHandlerOpts::new()
        .terminal_links(true)
        .unicode(false)
        .context_lines(3)
        .build())
}))
# .unwrap();
```
*/
#[derive(Default, Debug, Clone)]
pub struct MietteHandlerOpts {
    pub(crate) linkify: Option<bool>,
    pub(crate) width: Option<usize>,
    pub(crate) theme: Option<GraphicalTheme>,
    pub(crate) force_graphical: Option<bool>,
    pub(crate) force_narrated: Option<bool>,
    pub(crate) rgb_colors: RgbColors,
    pub(crate) color: Option<bool>,
    pub(crate) unicode: Option<bool>,
    pub(crate) footer: Option<String>,
    pub(crate) context_lines: Option<usize>,
    pub(crate) tab_width: Option<usize>,
    pub(crate) with_cause_chain: Option<bool>,
    pub(crate) break_words: Option<bool>,
    pub(crate) wrap_lines: Option<bool>,
    pub(crate) word_separator: Option<textwrap::WordSeparator>,
    pub(crate) word_splitter: Option<textwrap::WordSplitter>,
    pub(crate) highlighter: Option<MietteHighlighter>,
}

impl MietteHandlerOpts {
    /// Create a new `MietteHandlerOpts`.
    pub fn new() -> Self {
        Default::default()
    }

    /// If true, specify whether the graphical handler will make codes be
    /// clickable links in supported terminals. Defaults to auto-detection
    /// based on known supported terminals.
    pub fn terminal_links(mut self, linkify: bool) -> Self {
        self.linkify = Some(linkify);
        self
    }

    /// Set a graphical theme for the handler when rendering in graphical mode.
    /// Use [`force_graphical()`](`MietteHandlerOpts::force_graphical) to force
    /// graphical mode. This option overrides
    /// [`color()`](`MietteHandlerOpts::color).
    pub fn graphical_theme(mut self, theme: GraphicalTheme) -> Self {
        self.theme = Some(theme);
        self
    }

    /// Set a syntax highlighter when rendering in graphical mode.
    /// Use [`force_graphical()`](MietteHandlerOpts::force_graphical()) to
    /// force graphical mode.
    ///
    /// Syntax highlighting is disabled by default unless the
    /// `syntect-highlighter` feature is enabled. Call this method
    /// to override the default and use a custom highlighter
    /// implmentation instead.
    ///
    /// Use
    /// [`without_syntax_highlighting()`](MietteHandlerOpts::without_syntax_highlighting())
    /// To disable highlighting completely.
    ///
    /// Setting this option will not force color output. In all cases, the
    /// current color configuration via
    /// [`color()`](MietteHandlerOpts::color()) takes precedence over
    /// highlighter configuration.
    pub fn with_syntax_highlighting(
        mut self,
        highlighter: impl Highlighter + Send + Sync + 'static,
    ) -> Self {
        self.highlighter = Some(MietteHighlighter::from(highlighter));
        self
    }

    /// Disables syntax highlighting when rendering in graphical mode.
    /// Use [`force_graphical()`](MietteHandlerOpts::force_graphical()) to
    /// force graphical mode.
    ///
    /// Syntax highlighting is disabled by default unless the
    /// `syntect-highlighter` feature is enabled. Call this method if you want
    /// to disable highlighting when building with this feature.
    pub fn without_syntax_highlighting(mut self) -> Self {
        self.highlighter = Some(MietteHighlighter::nocolor());
        self
    }

    /// Sets the width to wrap the report at. Defaults to 80.
    pub fn width(mut self, width: usize) -> Self {
        self.width = Some(width);
        self
    }

    /// If true, long lines can be wrapped.
    ///
    /// If false, long lines will not be broken when they exceed the width.
    ///
    /// Defaults to true.
    pub fn wrap_lines(mut self, wrap_lines: bool) -> Self {
        self.wrap_lines = Some(wrap_lines);
        self
    }

    /// If true, long words can be broken when wrapping.
    ///
    /// If false, long words will not be broken when they exceed the width.
    ///
    /// Defaults to true.
    pub fn break_words(mut self, break_words: bool) -> Self {
        self.break_words = Some(break_words);
        self
    }
    /// Sets the `textwrap::WordSeparator` to use when determining wrap points.
    pub fn word_separator(mut self, word_separator: textwrap::WordSeparator) -> Self {
        self.word_separator = Some(word_separator);
        self
    }

    /// Sets the `textwrap::WordSplitter` to use when determining wrap points.
    pub fn word_splitter(mut self, word_splitter: textwrap::WordSplitter) -> Self {
        self.word_splitter = Some(word_splitter);
        self
    }
    /// Include the cause chain of the top-level error in the report.
    pub fn with_cause_chain(mut self) -> Self {
        self.with_cause_chain = Some(true);
        self
    }

    /// Do not include the cause chain of the top-level error in the report.
    pub fn without_cause_chain(mut self) -> Self {
        self.with_cause_chain = Some(false);
        self
    }

    /// If true, colors will be used during graphical rendering, regardless
    /// of whether or not the terminal supports them.
    ///
    /// If false, colors will never be used.
    ///
    /// If unspecified, colors will be used only if the terminal supports them.
    ///
    /// The actual format depends on the value of
    /// [`MietteHandlerOpts::rgb_colors`].
    pub fn color(mut self, color: bool) -> Self {
        self.color = Some(color);
        self
    }

    /// Controls which color format to use if colors are used in graphical
    /// rendering.
    ///
    /// The default is `Never`.
    ///
    /// This value does not control whether or not colors are being used in the
    /// first place. That is handled by the [`MietteHandlerOpts::color`]
    /// setting. If colors are not being used, the value of `rgb_colors` has
    /// no effect.
    pub fn rgb_colors(mut self, color: RgbColors) -> Self {
        self.rgb_colors = color;
        self
    }

    /// If true, forces unicode display for graphical output. If set to false,
    /// forces ASCII art display.
    pub fn unicode(mut self, unicode: bool) -> Self {
        self.unicode = Some(unicode);
        self
    }

    /// If true, graphical rendering will be used regardless of terminal
    /// detection.
    pub fn force_graphical(mut self, force: bool) -> Self {
        self.force_graphical = Some(force);
        self
    }

    /// If true, forces use of the narrated renderer.
    pub fn force_narrated(mut self, force: bool) -> Self {
        self.force_narrated = Some(force);
        self
    }

    /// Set a footer to be displayed at the bottom of the report.
    pub fn footer(mut self, footer: String) -> Self {
        self.footer = Some(footer);
        self
    }

    /// Sets the number of context lines before and after a span to display.
    pub fn context_lines(mut self, context_lines: usize) -> Self {
        self.context_lines = Some(context_lines);
        self
    }

    /// Set the displayed tab width in spaces.
    pub fn tab_width(mut self, width: usize) -> Self {
        self.tab_width = Some(width);
        self
    }

    /// Builds a [`MietteHandler`] from this builder.
    pub fn build(self) -> MietteHandler {
        let graphical = self.is_graphical();
        let width = self.get_width();
        if !graphical {
            let mut handler = NarratableReportHandler::new();
            if let Some(footer) = self.footer {
                handler = handler.with_footer(footer);
            }
            if let Some(context_lines) = self.context_lines {
                handler = handler.with_context_lines(context_lines);
            }
            if let Some(with_cause_chain) = self.with_cause_chain {
                if with_cause_chain {
                    handler = handler.with_cause_chain();
                } else {
                    handler = handler.without_cause_chain();
                }
            }
            MietteHandler {
                inner: Box::new(handler),
            }
        } else {
            let linkify = self.use_links();
            let characters = match self.unicode {
                Some(true) => ThemeCharacters::unicode(),
                Some(false) => ThemeCharacters::ascii(),
                None if supports_unicode::on(supports_unicode::Stream::Stderr) => {
                    ThemeCharacters::unicode()
                }
                None => ThemeCharacters::ascii(),
            };
            let styles = if self.color == Some(false) {
                ThemeStyles::none()
            } else if let Some(color) = supports_color::on(supports_color::Stream::Stderr) {
                match self.rgb_colors {
                    RgbColors::Always => ThemeStyles::rgb(),
                    RgbColors::Preferred if color.has_16m => ThemeStyles::rgb(),
                    _ => ThemeStyles::ansi(),
                }
            } else if self.color == Some(true) {
                match self.rgb_colors {
                    RgbColors::Always => ThemeStyles::rgb(),
                    _ => ThemeStyles::ansi(),
                }
            } else {
                ThemeStyles::none()
            };
            #[cfg(not(feature = "syntect-highlighter"))]
            let highlighter = self.highlighter.unwrap_or_else(MietteHighlighter::nocolor);
            #[cfg(feature = "syntect-highlighter")]
            let highlighter = if self.color == Some(false) {
                MietteHighlighter::nocolor()
            } else if self.color == Some(true)
                || supports_color::on(supports_color::Stream::Stderr).is_some()
            {
                match self.highlighter {
                    Some(highlighter) => highlighter,
                    None => match self.rgb_colors {
                        // Because the syntect highlighter currently only supports 24-bit truecolor,
                        // respect RgbColor::Never by disabling the highlighter.
                        // TODO: In the future, find a way to convert the RGB syntect theme
                        // into an ANSI color theme.
                        RgbColors::Never => MietteHighlighter::nocolor(),
                        _ => MietteHighlighter::syntect_truecolor(),
                    },
                }
            } else {
                MietteHighlighter::nocolor()
            };
            let theme = self.theme.unwrap_or(GraphicalTheme { characters, styles });
            let mut handler = GraphicalReportHandler::new_themed(theme)
                .with_width(width)
<<<<<<< HEAD
                .with_links(linkify)
                .with_theme(theme);
            handler.highlighter = highlighter;
=======
                .with_links(linkify);
>>>>>>> f1dc89c0
            if let Some(with_cause_chain) = self.with_cause_chain {
                if with_cause_chain {
                    handler = handler.with_cause_chain();
                } else {
                    handler = handler.without_cause_chain();
                }
            }
            if let Some(footer) = self.footer {
                handler = handler.with_footer(footer);
            }
            if let Some(context_lines) = self.context_lines {
                handler = handler.with_context_lines(context_lines);
            }
            if let Some(w) = self.tab_width {
                handler = handler.tab_width(w);
            }
            if let Some(b) = self.break_words {
                handler = handler.with_break_words(b)
            }
            if let Some(b) = self.wrap_lines {
                handler = handler.with_wrap_lines(b)
            }
            if let Some(s) = self.word_separator {
                handler = handler.with_word_separator(s)
            }
            if let Some(s) = self.word_splitter {
                handler = handler.with_word_splitter(s)
            }

            MietteHandler {
                inner: Box::new(handler),
            }
        }
    }

    pub(crate) fn is_graphical(&self) -> bool {
        if let Some(force_narrated) = self.force_narrated {
            !force_narrated
        } else if let Some(force_graphical) = self.force_graphical {
            force_graphical
        } else if let Ok(env) = std::env::var("NO_GRAPHICS") {
            env == "0"
        } else {
            true
        }
    }

    // Detects known terminal apps based on env variables and returns true if
    // they support rendering links.
    pub(crate) fn use_links(&self) -> bool {
        if let Some(linkify) = self.linkify {
            linkify
        } else {
            supports_hyperlinks::on(supports_hyperlinks::Stream::Stderr)
        }
    }

    #[cfg(not(miri))]
    pub(crate) fn get_width(&self) -> usize {
        self.width.unwrap_or_else(|| {
            terminal_size::terminal_size()
                .unwrap_or((terminal_size::Width(80), terminal_size::Height(0)))
                .0
                 .0 as usize
        })
    }

    #[cfg(miri)]
    // miri doesn't support a syscall (specifically ioctl)
    // performed by terminal_size, which causes test execution to fail
    // so when miri is running we'll just fallback to a constant
    pub(crate) fn get_width(&self) -> usize {
        self.width.unwrap_or(80)
    }
}

/**
A [`ReportHandler`] that displays a given [`Report`](crate::Report) in a
quasi-graphical way, using terminal colors, unicode drawing characters, and
other such things.

This is the default reporter bundled with `miette`.

This printer can be customized by using
[`GraphicalReportHandler::new_themed()`] and handing it a [`GraphicalTheme`] of
your own creation (or using one of its own defaults).

See [`set_hook`](crate::set_hook) for more details on customizing your global
printer.
*/
#[allow(missing_debug_implementations)]
pub struct MietteHandler {
    inner: Box<dyn ReportHandler + Send + Sync>,
}

impl MietteHandler {
    /// Creates a new [`MietteHandler`] with default settings.
    pub fn new() -> Self {
        Default::default()
    }
}

impl Default for MietteHandler {
    fn default() -> Self {
        MietteHandlerOpts::new().build()
    }
}

impl ReportHandler for MietteHandler {
    fn debug(&self, diagnostic: &(dyn Diagnostic), f: &mut fmt::Formatter<'_>) -> fmt::Result {
        if f.alternate() {
            return fmt::Debug::fmt(diagnostic, f);
        }

        self.inner.debug(diagnostic, f)
    }
}<|MERGE_RESOLUTION|>--- conflicted
+++ resolved
@@ -311,13 +311,9 @@
             let theme = self.theme.unwrap_or(GraphicalTheme { characters, styles });
             let mut handler = GraphicalReportHandler::new_themed(theme)
                 .with_width(width)
-<<<<<<< HEAD
                 .with_links(linkify)
                 .with_theme(theme);
             handler.highlighter = highlighter;
-=======
-                .with_links(linkify);
->>>>>>> f1dc89c0
             if let Some(with_cause_chain) = self.with_cause_chain {
                 if with_cause_chain {
                     handler = handler.with_cause_chain();
