--- conflicted
+++ resolved
@@ -526,11 +526,7 @@
 
 impl SourceSpan {
     /// Create a new [`SourceSpan`].
-<<<<<<< HEAD
-    pub fn new(start: SourceOffset, length: usize) -> Self {
-=======
-    pub const fn new(start: SourceOffset, length: SourceOffset) -> Self {
->>>>>>> 865d67c8
+    pub const fn new(start: SourceOffset, length: usize) -> Self {
         Self {
             offset: start,
             length,
